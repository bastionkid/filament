/*
 * Copyright (C) 2021 The Android Open Source Project
 *
 * Licensed under the Apache License, Version 2.0 (the "License");
 * you may not use this file except in compliance with the License.
 * You may obtain a copy of the License at
 *
 *      http://www.apache.org/licenses/LICENSE-2.0
 *
 * Unless required by applicable law or agreed to in writing, software
 * distributed under the License is distributed on an "AS IS" BASIS,
 * WITHOUT WARRANTIES OR CONDITIONS OF ANY KIND, either express or implied.
 * See the License for the specific language governing permissions and
 * limitations under the License.
 */

#include "VulkanMemory.h"
#include "VulkanResourceAllocator.h"
#include "VulkanTexture.h"
#include "VulkanUtility.h"

#include <DataReshaper.h>
#include <backend/DriverEnums.h>
#include <private/backend/BackendUtils.h>

#include <utils/Panic.h>

using namespace bluevk;

namespace filament::backend {

namespace {

inline uint8_t getLayerCount(SamplerType const target, uint32_t const depth) {
    switch (target) {
        case SamplerType::SAMPLER_2D:
        case SamplerType::SAMPLER_3D:
        case SamplerType::SAMPLER_EXTERNAL:
            return 1;
        case SamplerType::SAMPLER_CUBEMAP:
            return 6;
        case SamplerType::SAMPLER_CUBEMAP_ARRAY:
            return depth * 6;
        case SamplerType::SAMPLER_2D_ARRAY:
            return depth;
    }
}

VkComponentMapping composeSwizzle(VkComponentMapping const& prev, VkComponentMapping const& next) {
    static constexpr VkComponentSwizzle IDENTITY[] = {
        VK_COMPONENT_SWIZZLE_R,
        VK_COMPONENT_SWIZZLE_G,
        VK_COMPONENT_SWIZZLE_B,
        VK_COMPONENT_SWIZZLE_A,
    };

    auto const compose = [](VkComponentSwizzle out, VkComponentMapping const& prev,
                                 uint8_t channelIndex) {
        // We need to first change all identities to its equivalent channel.
        if (out == VK_COMPONENT_SWIZZLE_IDENTITY) {
            out = IDENTITY[channelIndex];
        }
        switch (out) {
            case VK_COMPONENT_SWIZZLE_R:
                out = prev.r;
                break;
            case VK_COMPONENT_SWIZZLE_G:
                out = prev.g;
                break;
            case VK_COMPONENT_SWIZZLE_B:
                out = prev.b;
                break;
            case VK_COMPONENT_SWIZZLE_A:
                out = prev.a;
                break;
            case VK_COMPONENT_SWIZZLE_IDENTITY:
            case VK_COMPONENT_SWIZZLE_ZERO:
            case VK_COMPONENT_SWIZZLE_ONE:
                return out;
            // Below is not exposed in Vulkan's API, but needs to be there for compilation.
            case VK_COMPONENT_SWIZZLE_MAX_ENUM:
                break;
        }
        // If the result correctly corresponds to the identity, just return identity.
        if (IDENTITY[channelIndex] == out) {
            return VK_COMPONENT_SWIZZLE_IDENTITY;
        }
        return out;
    };

    auto const identityToChannel = [](VkComponentSwizzle val, uint8_t channelIndex) {
        if (val != VK_COMPONENT_SWIZZLE_IDENTITY) {
            return val;
        }
        return IDENTITY[channelIndex];
    };

    // We make sure all all identities are mapped into respective channels so that actual channel
    // mapping will be passed onto the output.
    VkComponentMapping const prevExplicit = {
            identityToChannel(prev.r, 0),
            identityToChannel(prev.g, 1),
            identityToChannel(prev.b, 2),
            identityToChannel(prev.a, 3),
    };

    // Note that the channel index corresponds to the VkComponentMapping struct layout.
    return {
        compose(next.r, prevExplicit, 0),
        compose(next.g, prevExplicit, 1),
        compose(next.b, prevExplicit, 2),
        compose(next.a, prevExplicit, 3),
    };
}

<<<<<<< HEAD
} // anonymous namespace

VulkanTextureState::VulkanTextureState(
        VkDevice device, VmaAllocator allocator, VulkanCommands* commands,
        VulkanStagePool& stagePool,
        VkFormat format, VkImageViewType viewType, uint8_t levels, uint8_t layerCount)
        : VulkanResource(VulkanResourceType::HEAP_ALLOCATED),
          mVkFormat(format),
          mViewType(viewType),
          mFullViewRange {
                  filament::backend::getImageAspect(format), 0, levels, 0, layerCount
          },
          mStagePool(stagePool),
          mDevice(device),
          mAllocator(allocator),
          mCommands(commands) {
}

=======
inline VulkanLayout getDefaultLayoutImpl(TextureUsage usage) {
    if (any(usage & TextureUsage::DEPTH_ATTACHMENT)) {
        if (any(usage & TextureUsage::SAMPLEABLE)) {
            return VulkanLayout::DEPTH_SAMPLER;
        } else {
            return VulkanLayout::DEPTH_ATTACHMENT;
        }
    }

    if (any(usage & TextureUsage::COLOR_ATTACHMENT)) {
        return VulkanLayout::COLOR_ATTACHMENT;
    }
    // Finally, the layout for an immutable texture is optimal read-only.
    return VulkanLayout::READ_ONLY;
}

inline VulkanLayout getDefaultLayoutImpl(VkImageUsageFlags vkusage) {
    TextureUsage usage{};
    if (vkusage & VK_IMAGE_USAGE_DEPTH_STENCIL_ATTACHMENT_BIT) {
        usage = usage | TextureUsage::DEPTH_ATTACHMENT;
    }
    if (vkusage & VK_IMAGE_USAGE_COLOR_ATTACHMENT_BIT) {
        usage = usage | TextureUsage::COLOR_ATTACHMENT;
    }
    if (vkusage & VK_IMAGE_USAGE_SAMPLED_BIT) {
        usage = usage | TextureUsage::SAMPLEABLE;
    }
    return getDefaultLayoutImpl(usage);
}

} // anonymous namespace

VulkanTextureState::VulkanTextureState(VkDevice device, VmaAllocator allocator,
        VulkanCommands* commands, VulkanStagePool& stagePool, VkFormat format,
        VkImageViewType viewType, uint8_t levels, uint8_t layerCount, VulkanLayout defaultLayout)
    : VulkanResource(VulkanResourceType::HEAP_ALLOCATED),
      mVkFormat(format),
      mViewType(viewType),
      mFullViewRange{filament::backend::getImageAspect(format), 0, levels, 0, layerCount},
      mDefaultLayout(defaultLayout),
      mStagePool(stagePool),
      mDevice(device),
      mAllocator(allocator),
      mCommands(commands),
      mIsTransientAttachment(false) {}

>>>>>>> 66abb75b
VulkanTextureState* VulkanTexture::getSharedState() {
    VulkanTextureState* state = mAllocator->handle_cast<VulkanTextureState*>(mState);
    return state;
}

VulkanTextureState const* VulkanTexture::getSharedState() const {
    VulkanTextureState const* state = mAllocator->handle_cast<VulkanTextureState const*>(mState);
    return state;
}

<<<<<<< HEAD
=======
// Constructor for internally passed VkImage
>>>>>>> 66abb75b
VulkanTexture::VulkanTexture(
        VkDevice device, VmaAllocator allocator, VulkanCommands* commands,
        VulkanResourceAllocator* handleAllocator,
        VkImage image, VkFormat format, uint8_t samples, uint32_t width, uint32_t height,
        TextureUsage tusage, VulkanStagePool& stagePool, bool heapAllocated)
        : HwTexture(SamplerType::SAMPLER_2D, 1, samples, width, height, 1, TextureFormat::UNUSED,
                tusage),
          VulkanResource(
                  heapAllocated ? VulkanResourceType::HEAP_ALLOCATED : VulkanResourceType::TEXTURE),
          mAllocator(handleAllocator),
          mState(handleAllocator->initHandle<VulkanTextureState>(
                  device, allocator, commands, stagePool,
<<<<<<< HEAD
                  format, imgutil::getViewType(SamplerType::SAMPLER_2D), 1, 1)) {
=======
                  format, imgutil::getViewType(SamplerType::SAMPLER_2D), 1, 1,
                  getDefaultLayoutImpl(tusage))) {
>>>>>>> 66abb75b
    auto* const state = getSharedState();
    state->mTextureImage = image;
    mPrimaryViewRange = state->mFullViewRange;
}

// Constructor for user facing texture
VulkanTexture::VulkanTexture(VkDevice device, VkPhysicalDevice physicalDevice,
        VulkanContext const& context, VmaAllocator allocator, VulkanCommands* commands,
        VulkanResourceAllocator* handleAllocator, SamplerType target, uint8_t levels,
        TextureFormat tformat, uint8_t samples, uint32_t w, uint32_t h, uint32_t depth,
        TextureUsage tusage, VulkanStagePool& stagePool, bool heapAllocated)
    : HwTexture(target, levels, samples, w, h, depth, tformat, tusage),
      VulkanResource(
              heapAllocated ? VulkanResourceType::HEAP_ALLOCATED : VulkanResourceType::TEXTURE),
      mAllocator(handleAllocator),
      mState(handleAllocator->initHandle<VulkanTextureState>(device, allocator, commands, stagePool,
              backend::getVkFormat(tformat), imgutil::getViewType(target), levels,
<<<<<<< HEAD
              getLayerCount(target, depth))) {
=======
              getLayerCount(target, depth), VulkanLayout::UNDEFINED)) {
>>>>>>> 66abb75b
    auto* const state = getSharedState();

    // Create an appropriately-sized device-only VkImage, but do not fill it yet.
    VkImageCreateInfo imageInfo{.sType = VK_STRUCTURE_TYPE_IMAGE_CREATE_INFO,
            .imageType = target == SamplerType::SAMPLER_3D ? VK_IMAGE_TYPE_3D : VK_IMAGE_TYPE_2D,
            .format = state->mVkFormat,
            .extent = {w, h, depth},
            .mipLevels = levels,
            .arrayLayers = 1,
            .tiling = VK_IMAGE_TILING_OPTIMAL,
            .usage = 0};
    if (target == SamplerType::SAMPLER_CUBEMAP) {
        imageInfo.arrayLayers = 6;
        imageInfo.flags = VK_IMAGE_CREATE_CUBE_COMPATIBLE_BIT;
    }
    if (target == SamplerType::SAMPLER_2D_ARRAY) {
        imageInfo.arrayLayers = depth;
        imageInfo.extent.depth = 1;
        // NOTE: We do not use VK_IMAGE_CREATE_2D_ARRAY_COMPATIBLE_BIT here because:
        //
        //  (a) MoltenVK does not support it, and
        //  (b) it is necessary only when 3D textures need to support array-style access
        //
        // In other words, the "arrayness" of the texture is an aspect of the VkImageView,
        // not the VkImage.
    }
    if (target == SamplerType::SAMPLER_CUBEMAP_ARRAY) {
        imageInfo.arrayLayers = depth * 6;
        imageInfo.extent.depth = 1;
    }

    if (any(usage & TextureUsage::BLIT_SRC)) {
        imageInfo.usage |= VK_IMAGE_USAGE_TRANSFER_SRC_BIT;
    }
    if (any(usage & TextureUsage::BLIT_DST)) {
        imageInfo.usage |= VK_IMAGE_USAGE_TRANSFER_DST_BIT;
    }

    // Determine if we can use the transient usage flag combined with lazily allocated memory.
    const bool useTransientAttachment =
        // Lazily allocated memory is available.
        context.isLazilyAllocatedMemorySupported() &&
        // Usage consists of attachment flags only.
        none(tusage & ~TextureUsage::ALL_ATTACHMENTS) &&
        // Usage contains at least one attachment flag.
        any(tusage & TextureUsage::ALL_ATTACHMENTS);
    state->mIsTransientAttachment = useTransientAttachment;

    const VkImageUsageFlags transientFlag =
       useTransientAttachment ? VK_IMAGE_USAGE_TRANSIENT_ATTACHMENT_BIT : 0U;

    if (any(usage & TextureUsage::SAMPLEABLE)) {

#if FVK_ENABLED(FVK_DEBUG_TEXTURE)
        // Validate that the format is actually sampleable.
        VkFormatProperties props;
        vkGetPhysicalDeviceFormatProperties(physicalDevice, state->mVkFormat, &props);
        if (!(props.optimalTilingFeatures & VK_FORMAT_FEATURE_SAMPLED_IMAGE_BIT)) {
            FVK_LOGW << "Texture usage is SAMPLEABLE but format " << state->mVkFormat << " is not "
                    "sampleable with optimal tiling." << utils::io::endl;
        }
#endif

        imageInfo.usage |= VK_IMAGE_USAGE_SAMPLED_BIT;
    }
    if (any(usage & TextureUsage::COLOR_ATTACHMENT)) {
        imageInfo.usage |= VK_IMAGE_USAGE_COLOR_ATTACHMENT_BIT | transientFlag;
        if (any(usage & TextureUsage::SUBPASS_INPUT)) {
            imageInfo.usage |= VK_IMAGE_USAGE_INPUT_ATTACHMENT_BIT;
        }
    }
    if (any(usage & TextureUsage::STENCIL_ATTACHMENT)) {
        imageInfo.usage |= VK_IMAGE_USAGE_DEPTH_STENCIL_ATTACHMENT_BIT | transientFlag;
    }
    if (any(usage & TextureUsage::UPLOADABLE)) {
        imageInfo.usage |= VK_IMAGE_USAGE_TRANSFER_DST_BIT;
    }
    if (any(usage & TextureUsage::DEPTH_ATTACHMENT)) {
        imageInfo.usage |= VK_IMAGE_USAGE_DEPTH_STENCIL_ATTACHMENT_BIT | transientFlag;

        // Depth resolves uses a custom shader and therefore needs to be sampleable.
        if (samples > 1) {
            imageInfo.usage |= VK_IMAGE_USAGE_SAMPLED_BIT;
        }
    }

    // Constrain the sample count according to the sample count masks in VkPhysicalDeviceProperties.
    // Note that VulkanRenderTarget holds a single MSAA count, so we play it safe if this is used as
    // any kind of attachment (color or depth).
    const auto& limits = context.getPhysicalDeviceLimits();
    if (imageInfo.usage & VK_IMAGE_USAGE_SAMPLED_BIT) {
        samples = reduceSampleCount(samples, isVkDepthFormat(state->mVkFormat)
                                                     ? limits.sampledImageDepthSampleCounts
                                                     : limits.sampledImageColorSampleCounts);
    }
    if (imageInfo.usage & VK_IMAGE_USAGE_COLOR_ATTACHMENT_BIT) {
        samples = reduceSampleCount(samples, limits.framebufferColorSampleCounts);
    }

    if (imageInfo.usage & VK_IMAGE_USAGE_DEPTH_STENCIL_ATTACHMENT_BIT) {
        samples = reduceSampleCount(samples, limits.sampledImageDepthSampleCounts);
    }
    this->samples = samples;
    imageInfo.samples = (VkSampleCountFlagBits) samples;

    VkResult error = vkCreateImage(state->mDevice, &imageInfo, VKALLOC, &state->mTextureImage);
    if (error || FVK_ENABLED(FVK_DEBUG_TEXTURE)) {
        FVK_LOGD << "vkCreateImage: "
            << "image = " << state->mTextureImage << ", "
            << "result = " << error << ", "
            << "handle = " << utils::io::hex << state->mTextureImage << utils::io::dec << ", "
            << "extent = " << w << "x" << h << "x"<< depth << ", "
            << "mipLevels = " << int(levels) << ", "
            << "TextureUsage = " << static_cast<int>(usage) << ", "
            << "usage = " << imageInfo.usage << ", "
            << "samples = " << imageInfo.samples << ", "
            << "type = " << imageInfo.imageType << ", "
            << "flags = " << imageInfo.flags << ", "
            << "target = " << static_cast<int>(target) <<", "
            << "format = " << state->mVkFormat << utils::io::endl;
    }
    FILAMENT_CHECK_POSTCONDITION(!error) << "Unable to create image.";

    // Allocate memory for the VkImage and bind it.
    VkMemoryRequirements memReqs = {};
    vkGetImageMemoryRequirements(state->mDevice, state->mTextureImage, &memReqs);

    const VkFlags requiredMemoryFlags =
        VK_MEMORY_PROPERTY_DEVICE_LOCAL_BIT |
        (useTransientAttachment ? VK_MEMORY_PROPERTY_LAZILY_ALLOCATED_BIT : 0U);
    uint32_t memoryTypeIndex
            = context.selectMemoryType(memReqs.memoryTypeBits, requiredMemoryFlags);

    FILAMENT_CHECK_POSTCONDITION(memoryTypeIndex < VK_MAX_MEMORY_TYPES)
            << "VulkanTexture: unable to find a memory type that meets requirements.";

    VkMemoryAllocateInfo allocInfo = {
        .sType = VK_STRUCTURE_TYPE_MEMORY_ALLOCATE_INFO,
        .allocationSize = memReqs.size,
        .memoryTypeIndex = memoryTypeIndex,
    };
    error = vkAllocateMemory(state->mDevice, &allocInfo, nullptr, &state->mTextureImageMemory);
    FILAMENT_CHECK_POSTCONDITION(!error) << "Unable to allocate image memory.";
    error = vkBindImageMemory(state->mDevice, state->mTextureImage, state->mTextureImageMemory, 0);
    FILAMENT_CHECK_POSTCONDITION(!error) << "Unable to bind image.";

    // Spec out the "primary" VkImageView that shaders use to sample from the image.
    mPrimaryViewRange = state->mFullViewRange;

    // Go ahead and create the primary image view.
    getImageView(mPrimaryViewRange, state->mViewType, mSwizzle);

    VulkanCommandBuffer& commandsBuf = state->mCommands->get();
    commandsBuf.acquire(this);
<<<<<<< HEAD
    transitionLayout(&commandsBuf, mPrimaryViewRange, imgutil::getDefaultLayout(imageInfo.usage));
}

VulkanTexture::VulkanTexture(VkDevice device, VkPhysicalDevice physicalDevice,
        VulkanContext const& context, VmaAllocator allocator, VulkanCommands* commands,
        VulkanResourceAllocator* handleAllocator,
        VulkanTexture const* src, uint8_t baseLevel, uint8_t levelCount)
        : HwTexture(src->target, src->levels, src->samples, src->width, src->height, src->depth,
                src->format, src->usage),
          VulkanResource(VulkanResourceType::TEXTURE),
          mAllocator(handleAllocator)
{
=======

    auto const defaultLayout = state->mDefaultLayout = getDefaultLayoutImpl(imageInfo.usage);
    transitionLayout(&commandsBuf, mPrimaryViewRange, defaultLayout);
}

// Constructor for creating a texture view
VulkanTexture::VulkanTexture(VkDevice device, VkPhysicalDevice physicalDevice,
        VulkanContext const& context, VmaAllocator allocator, VulkanCommands* commands,
        VulkanResourceAllocator* handleAllocator, VulkanTexture const* src, uint8_t baseLevel,
        uint8_t levelCount)
    : HwTexture(src->target, src->levels, src->samples, src->width, src->height, src->depth,
              src->format, src->usage),
      VulkanResource(VulkanResourceType::TEXTURE),
      mAllocator(handleAllocator) {
>>>>>>> 66abb75b
    mState = src->mState;
    auto* state = getSharedState();

    state->refs++;
    mPrimaryViewRange = src->mPrimaryViewRange;
    mPrimaryViewRange.baseMipLevel = src->mPrimaryViewRange.baseMipLevel + baseLevel;
    mPrimaryViewRange.levelCount = levelCount;
}

<<<<<<< HEAD
VulkanTexture::VulkanTexture(VkDevice device, VkPhysicalDevice physicalDevice,
        VulkanContext const& context, VmaAllocator allocator, VulkanCommands* commands,
        VulkanResourceAllocator* handleAllocator,
        VulkanTexture const* src, VkComponentMapping swizzle)
        : HwTexture(src->target, src->levels, src->samples, src->width, src->height, src->depth,
                src->format, src->usage),
          VulkanResource(VulkanResourceType::TEXTURE),
          mAllocator(handleAllocator) {
=======
// Constructor for creating a texture view with swizzle
VulkanTexture::VulkanTexture(VkDevice device, VkPhysicalDevice physicalDevice,
        VulkanContext const& context, VmaAllocator allocator, VulkanCommands* commands,
        VulkanResourceAllocator* handleAllocator, VulkanTexture const* src,
        VkComponentMapping swizzle)
    : HwTexture(src->target, src->levels, src->samples, src->width, src->height, src->depth,
              src->format, src->usage),
      VulkanResource(VulkanResourceType::TEXTURE),
      mAllocator(handleAllocator) {
>>>>>>> 66abb75b
    mState = src->mState;
    auto* state = getSharedState();
    state->refs++;
    mPrimaryViewRange = src->mPrimaryViewRange;
    mSwizzle = composeSwizzle(src->mSwizzle, swizzle);
}

VulkanTexture::~VulkanTexture() {
    auto* const state = getSharedState();
    state->refs--;
    if (state->refs == 0) {
        if (state->mTextureImageMemory != VK_NULL_HANDLE) {
            vkDestroyImage(state->mDevice, state->mTextureImage, VKALLOC);
            vkFreeMemory(state->mDevice, state->mTextureImageMemory, VKALLOC);
        }
        for (auto entry: state->mCachedImageViews) {
            vkDestroyImageView(state->mDevice, entry.second, VKALLOC);
        }
        mAllocator->destruct<VulkanTextureState>(mState);
    }
}

void VulkanTexture::updateImage(const PixelBufferDescriptor& data, uint32_t width, uint32_t height,
        uint32_t depth, uint32_t xoffset, uint32_t yoffset, uint32_t zoffset, uint32_t miplevel) {
    assert_invariant(width <= this->width && height <= this->height);
    assert_invariant(depth <= this->depth * ((target == SamplerType::SAMPLER_CUBEMAP ||
                        target == SamplerType::SAMPLER_CUBEMAP_ARRAY) ? 6 : 1));
    auto* const state = getSharedState();
    const PixelBufferDescriptor* hostData = &data;
    PixelBufferDescriptor reshapedData;

    // First, reshape 3-component data into 4-component data. The fourth component is usually
    // set to 1 (one exception is when type = HALF). In practice, alpha is just a dummy channel.
    // Note that the reshaped data is freed at the end of this method due to the callback.
    if (reshape(data, reshapedData)) {
        hostData = &reshapedData;
    }

    // If format conversion is both required and supported, use vkCmdBlitImage.
    const VkFormat hostFormat = backend::getVkFormat(hostData->format, hostData->type);
    const VkFormat deviceFormat = getVkFormatLinear(state->mVkFormat);
    if (hostFormat != deviceFormat && hostFormat != VK_FORMAT_UNDEFINED) {
        assert_invariant(xoffset == 0 && yoffset == 0 && zoffset == 0 &&
                "Offsets not yet supported when format conversion is required.");
        updateImageWithBlit(*hostData, width, height, depth, miplevel);
        return;
    }

    assert_invariant(hostData->size > 0 && "Data is empty");

    // Otherwise, use vkCmdCopyBufferToImage.
    void* mapped = nullptr;
    VulkanStage const* stage = state->mStagePool.acquireStage(hostData->size);
    assert_invariant(stage->memory);
    vmaMapMemory(state->mAllocator, stage->memory, &mapped);
    memcpy(mapped, hostData->buffer, hostData->size);
    vmaUnmapMemory(state->mAllocator, stage->memory);
    vmaFlushAllocation(state->mAllocator, stage->memory, 0, hostData->size);

    VulkanCommandBuffer& commands = state->mCommands->get();
    VkCommandBuffer const cmdbuf = commands.buffer();
    commands.acquire(this);

    VkBufferImageCopy copyRegion = {
        .bufferOffset = {},
        .bufferRowLength = {},
        .bufferImageHeight = {},
        .imageSubresource = {
            .aspectMask = VK_IMAGE_ASPECT_COLOR_BIT,
            .mipLevel = miplevel,
            .baseArrayLayer = 0,
            .layerCount = 1
        },
        .imageOffset = { int32_t(xoffset), int32_t(yoffset), int32_t(zoffset) },
        .imageExtent = { width, height, depth }
    };

    VkImageSubresourceRange transitionRange = {
        .aspectMask = getImageAspect(),
        .baseMipLevel = miplevel,
        .levelCount = 1,
        .baseArrayLayer = 0,
        .layerCount = 1
    };

    // Vulkan specifies subregions for 3D textures differently than from 2D arrays.
    if (    target == SamplerType::SAMPLER_2D_ARRAY ||
            target == SamplerType::SAMPLER_CUBEMAP ||
            target == SamplerType::SAMPLER_CUBEMAP_ARRAY) {
        copyRegion.imageOffset.z = 0;
        copyRegion.imageExtent.depth = 1;
        copyRegion.imageSubresource.baseArrayLayer = zoffset;
        copyRegion.imageSubresource.layerCount = depth;
        transitionRange.baseArrayLayer = zoffset;
        transitionRange.layerCount = depth;
    }

    VulkanLayout const newLayout = VulkanLayout::TRANSFER_DST;
    VulkanLayout nextLayout = getLayout(transitionRange.baseArrayLayer, miplevel);
    VkImageLayout const newVkLayout = imgutil::getVkLayout(newLayout);

    if (nextLayout == VulkanLayout::UNDEFINED) {
        nextLayout = getDefaultLayout();
    }

    transitionLayout(&commands, transitionRange, newLayout);

    vkCmdCopyBufferToImage(cmdbuf, stage->buffer, state->mTextureImage, newVkLayout, 1, &copyRegion);

    transitionLayout(&commands, transitionRange, nextLayout);
}

void VulkanTexture::updateImageWithBlit(const PixelBufferDescriptor& hostData, uint32_t width,
        uint32_t height, uint32_t depth, uint32_t miplevel) {
    auto* const state = getSharedState();
    void* mapped = nullptr;
    VulkanStageImage const* stage
            = state->mStagePool.acquireImage(hostData.format, hostData.type, width, height);
    vmaMapMemory(state->mAllocator, stage->memory, &mapped);
    memcpy(mapped, hostData.buffer, hostData.size);
    vmaUnmapMemory(state->mAllocator, stage->memory);
    vmaFlushAllocation(state->mAllocator, stage->memory, 0, hostData.size);

    VulkanCommandBuffer& commands = state->mCommands->get();
    VkCommandBuffer const cmdbuf = commands.buffer();
    commands.acquire(this);

    // TODO: support blit-based format conversion for 3D images and cubemaps.
    const int layer = 0;

    const VkOffset3D rect[2] { {0, 0, 0}, {int32_t(width), int32_t(height), 1} };

    const VkImageAspectFlags aspect = getImageAspect();

    const VkImageBlit blitRegions[1] = {{
        .srcSubresource = { aspect, 0, 0, 1 },
        .srcOffsets = { rect[0], rect[1] },
        .dstSubresource = { aspect, uint32_t(miplevel), layer, 1 },
        .dstOffsets = { rect[0], rect[1] }
    }};

    const VkImageSubresourceRange range = { aspect, miplevel, 1, layer, 1 };

    VulkanLayout const newLayout = VulkanLayout::TRANSFER_DST;
    VulkanLayout const oldLayout = getLayout(layer, miplevel);
    transitionLayout(&commands, range, newLayout);

    vkCmdBlitImage(cmdbuf, stage->image, imgutil::getVkLayout(VulkanLayout::TRANSFER_SRC),
            state->mTextureImage, imgutil::getVkLayout(newLayout), 1, blitRegions, VK_FILTER_NEAREST);
<<<<<<< HEAD

    transitionLayout(&commands, range, oldLayout);
=======

    transitionLayout(&commands, range, oldLayout);
}

VulkanLayout VulkanTexture::getDefaultLayout() const {
    auto* const state = getSharedState();
    return state->mDefaultLayout;
>>>>>>> 66abb75b
}

VkImageView VulkanTexture::getAttachmentView(VkImageSubresourceRange range) {
    range.levelCount = 1;
    range.layerCount = 1;
    return getImageView(range, VK_IMAGE_VIEW_TYPE_2D, {});
}

VkImageView VulkanTexture::getMultiviewAttachmentView(VkImageSubresourceRange range) {
    return getImageView(range, VK_IMAGE_VIEW_TYPE_2D_ARRAY, {});
}

VkImageView VulkanTexture::getViewForType(VkImageSubresourceRange const& range, VkImageViewType type) {
    return getImageView(range, type, mSwizzle);
}

VkImageView VulkanTexture::getImageView(VkImageSubresourceRange range, VkImageViewType viewType,
        VkComponentMapping swizzle) {
    auto* const state = getSharedState();
    VulkanTextureState::ImageViewKey const key{ range, viewType, swizzle };
    auto iter = state->mCachedImageViews.find(key);
    if (iter != state->mCachedImageViews.end()) {
        return iter->second;
    }
    VkImageViewCreateInfo viewInfo = {
        .sType = VK_STRUCTURE_TYPE_IMAGE_VIEW_CREATE_INFO,
        .pNext = nullptr,
        .flags = 0,
        .image = state->mTextureImage,
        .viewType = viewType,
        .format = state->mVkFormat,
        .components = swizzle,
        .subresourceRange = range,
    };
    VkImageView imageView;
    vkCreateImageView(state->mDevice, &viewInfo, VKALLOC, &imageView);
    state->mCachedImageViews.emplace(key, imageView);
    return imageView;
}

VkImageAspectFlags VulkanTexture::getImageAspect() const {
    // Helper function in VulkanUtility
    auto* const state = getSharedState();
    return filament::backend::getImageAspect(state->mVkFormat);
}

bool VulkanTexture::transitionLayout(VulkanCommandBuffer* commands,
<<<<<<< HEAD
        const VkImageSubresourceRange& range, VulkanLayout newLayout) {
    return transitionLayout(commands->buffer(), commands->fence, range, newLayout);
}

bool VulkanTexture::transitionLayout(
        VkCommandBuffer cmdbuf, std::shared_ptr<VulkanCmdFence> fence,
        const VkImageSubresourceRange& range,
=======
        VkImageSubresourceRange const& range, VulkanLayout newLayout) {
    return transitionLayout(commands->buffer(), range, newLayout);
}

bool VulkanTexture::transitionLayout(VkCommandBuffer cmdbuf, VkImageSubresourceRange const& range,
>>>>>>> 66abb75b
        VulkanLayout newLayout) {
    auto* const state = getSharedState();
    VulkanLayout const oldLayout = getLayout(range.baseArrayLayer, range.baseMipLevel);

    uint32_t const firstLayer = range.baseArrayLayer;
    uint32_t const lastLayer = firstLayer + range.layerCount;
    uint32_t const firstLevel = range.baseMipLevel;
    uint32_t const lastLevel = firstLevel + range.levelCount;

    // If we are transitioning more than one layer/level (slice), we need to know whether they are
    // all of the same layer.  If not, we need to transition slice-by-slice. Otherwise it would
    // trigger the validation layer saying that the `oldLayout` provided is incorrect.
    // TODO: transition by multiple slices with more sophisticated range finding.
    bool transitionSliceBySlice = false;
    for (uint32_t i = firstLayer; i < lastLayer; ++i) {
        for (uint32_t j = firstLevel; j < lastLevel; ++j) {
            if (oldLayout != getLayout(i, j)) {
                transitionSliceBySlice = true;
                break;
            }
        }
    }

    bool hasTransitions = false;
    if (transitionSliceBySlice) {
        for (uint32_t i = firstLayer; i < lastLayer; ++i) {
            for (uint32_t j = firstLevel; j < lastLevel; ++j) {
                VulkanLayout const layout = getLayout(i, j);
                if (layout == newLayout) {
                    continue;
                }
                hasTransitions = hasTransitions || imgutil::transitionLayout(cmdbuf, {
                    .image = state->mTextureImage,
                    .oldLayout = layout,
                    .newLayout = newLayout,
                    .subresources = {
                        .aspectMask = range.aspectMask,
                        .baseMipLevel = j,
                        .levelCount = 1,
                        .baseArrayLayer = i,
                        .layerCount = 1,
                    },
                });
            }
        }
    } else if (newLayout != oldLayout) {
        hasTransitions = imgutil::transitionLayout(cmdbuf, {
            .image = state->mTextureImage,
            .oldLayout = oldLayout,
            .newLayout = newLayout,
            .subresources = range,
        });
    }

    // Even if we didn't carry out the transition, we should assume that the new layout is defined
    // through this call.
    setLayout(range, newLayout);

    if (hasTransitions) {
<<<<<<< HEAD
        state->mTransitionFence = fence;

=======
>>>>>>> 66abb75b
#if FVK_ENABLED(FVK_DEBUG_LAYOUT_TRANSITION)
        FVK_LOGD << "transition texture=" << state->mTextureImage << " (" << range.baseArrayLayer
                 << "," << range.baseMipLevel << ")" << " count=(" << range.layerCount << ","
                 << range.levelCount << ")" << " from=" << oldLayout << " to=" << newLayout
                 << " format=" << state->mVkFormat << " depth=" << isVkDepthFormat(state->mVkFormat)
                 << " slice-by-slice=" << transitionSliceBySlice << utils::io::endl;
#endif
    } else {
#if FVK_ENABLED(FVK_DEBUG_LAYOUT_TRANSITION)
        FVK_LOGD << "transition texture=" << state->mTextureImage << " (" << range.baseArrayLayer
                 << "," << range.baseMipLevel << ")" << " count=(" << range.layerCount << ","
                 << range.levelCount << ")" << " to=" << newLayout
                 << " is skipped because of no change in layout" << utils::io::endl;
#endif
    }
    return hasTransitions;
}

void VulkanTexture::samplerToAttachmentBarrier(VulkanCommandBuffer* commands,
        VkImageSubresourceRange const& range) {
    VkCommandBuffer const cmdbuf = commands->buffer();
    auto* const state = getSharedState();
    VkImageLayout const layout =
            imgutil::getVkLayout(getLayout(range.baseArrayLayer, range.baseMipLevel));
    VkImageMemoryBarrier barrier = {
            .sType = VK_STRUCTURE_TYPE_IMAGE_MEMORY_BARRIER,
            .srcAccessMask = VK_ACCESS_SHADER_READ_BIT,
            .dstAccessMask =
                    VK_ACCESS_COLOR_ATTACHMENT_READ_BIT | VK_ACCESS_COLOR_ATTACHMENT_WRITE_BIT,
            .oldLayout = layout,
            .newLayout = layout,
            .srcQueueFamilyIndex = VK_QUEUE_FAMILY_IGNORED,
            .dstQueueFamilyIndex = VK_QUEUE_FAMILY_IGNORED,
            .image = state->mTextureImage,
            .subresourceRange = range,
    };
    vkCmdPipelineBarrier(cmdbuf, VK_PIPELINE_STAGE_FRAGMENT_SHADER_BIT,
            VK_PIPELINE_STAGE_EARLY_FRAGMENT_TESTS_BIT |
                    VK_PIPELINE_STAGE_COLOR_ATTACHMENT_OUTPUT_BIT,
            0, 0, nullptr, 0, nullptr, 1, &barrier);
}

void VulkanTexture::attachmentToSamplerBarrier(VulkanCommandBuffer* commands,
        VkImageSubresourceRange const& range) {
    VkCommandBuffer const cmdbuf = commands->buffer();
    auto* const state = getSharedState();
    VkImageLayout const layout
            = imgutil::getVkLayout(getLayout(range.baseArrayLayer, range.baseMipLevel));
    VkImageMemoryBarrier barrier = {
            .sType = VK_STRUCTURE_TYPE_IMAGE_MEMORY_BARRIER,
            .srcAccessMask = VK_ACCESS_COLOR_ATTACHMENT_WRITE_BIT,
            .dstAccessMask = VK_ACCESS_SHADER_READ_BIT,
            .oldLayout = layout,
            .newLayout = layout,
            .srcQueueFamilyIndex = VK_QUEUE_FAMILY_IGNORED,
            .dstQueueFamilyIndex = VK_QUEUE_FAMILY_IGNORED,
            .image = state->mTextureImage,
            .subresourceRange = range,
    };
    vkCmdPipelineBarrier(cmdbuf, VK_PIPELINE_STAGE_COLOR_ATTACHMENT_OUTPUT_BIT,
            VK_PIPELINE_STAGE_FRAGMENT_SHADER_BIT, 0, 0, nullptr, 0, nullptr, 1, &barrier);
}

void VulkanTexture::setLayout(VkImageSubresourceRange const& range, VulkanLayout newLayout) {
    auto* const state = getSharedState();
    uint32_t const firstLayer = range.baseArrayLayer;
    uint32_t const lastLayer = firstLayer + range.layerCount;
    uint32_t const firstLevel = range.baseMipLevel;
    uint32_t const lastLevel = firstLevel + range.levelCount;

    assert_invariant(firstLevel <= 0xffff && lastLevel <= 0xffff);
    assert_invariant(firstLayer <= 0xffff && lastLayer <= 0xffff);

    if (newLayout == VulkanLayout::UNDEFINED) {
        for (uint32_t layer = firstLayer; layer < lastLayer; ++layer) {
            uint32_t const first = (layer << 16) | firstLevel;
            uint32_t const last = (layer << 16) | lastLevel;
            state->mSubresourceLayouts.clear(first, last);
        }
    } else {
        for (uint32_t layer = firstLayer; layer < lastLayer; ++layer) {
            uint32_t const first = (layer << 16) | firstLevel;
            uint32_t const last = (layer << 16) | lastLevel;
            state->mSubresourceLayouts.add(first, last, newLayout);
        }
    }
}

VulkanLayout VulkanTexture::getLayout(uint32_t layer, uint32_t level) const {
    assert_invariant(level <= 0xffff && layer <= 0xffff);
    auto* const state = getSharedState();
    const uint32_t key = (layer << 16) | level;
    if (!state->mSubresourceLayouts.has(key)) {
        return VulkanLayout::UNDEFINED;
    }
    return state->mSubresourceLayouts.get(key);
}

#if FVK_ENABLED(FVK_DEBUG_TEXTURE)
void VulkanTexture::print() const {
    auto* const state = getSharedState();
    uint32_t const firstLayer = 0;
    uint32_t const lastLayer = firstLayer + state->mFullViewRange.layerCount;
    uint32_t const firstLevel = 0;
    uint32_t const lastLevel = firstLevel + state->mFullViewRange.levelCount;

    for (uint32_t layer = firstLayer; layer < lastLayer; ++layer) {
        for (uint32_t level = firstLevel; level < lastLevel; ++level) {
            bool primary =
                layer >= mPrimaryViewRange.baseArrayLayer &&
                layer < (mPrimaryViewRange.baseArrayLayer + mPrimaryViewRange.layerCount) &&
                level >= mPrimaryViewRange.baseMipLevel &&
                level < (mPrimaryViewRange.baseMipLevel + mPrimaryViewRange.levelCount);
            FVK_LOGD << "[" << state->mTextureImage << "]: (" << layer << "," << level
                          << ")=" << getLayout(layer, level)
                          << " primary=" << primary
                          << utils::io::endl;
        }
    }

    for (auto view: state->mCachedImageViews) {
        auto& range = view.first.range;
        FVK_LOGD << "[" << state->mTextureImage << ", imageView=" << view.second << "]=>"
                      << " (" << range.baseArrayLayer << "," << range.baseMipLevel << ")"
                      << " count=(" << range.layerCount << "," << range.levelCount << ")"
                      << " aspect=" << range.aspectMask << " viewType=" << view.first.type
                      << utils::io::endl;
    }
}
#endif

} // namespace filament::backend<|MERGE_RESOLUTION|>--- conflicted
+++ resolved
@@ -113,26 +113,6 @@
     };
 }
 
-<<<<<<< HEAD
-} // anonymous namespace
-
-VulkanTextureState::VulkanTextureState(
-        VkDevice device, VmaAllocator allocator, VulkanCommands* commands,
-        VulkanStagePool& stagePool,
-        VkFormat format, VkImageViewType viewType, uint8_t levels, uint8_t layerCount)
-        : VulkanResource(VulkanResourceType::HEAP_ALLOCATED),
-          mVkFormat(format),
-          mViewType(viewType),
-          mFullViewRange {
-                  filament::backend::getImageAspect(format), 0, levels, 0, layerCount
-          },
-          mStagePool(stagePool),
-          mDevice(device),
-          mAllocator(allocator),
-          mCommands(commands) {
-}
-
-=======
 inline VulkanLayout getDefaultLayoutImpl(TextureUsage usage) {
     if (any(usage & TextureUsage::DEPTH_ATTACHMENT)) {
         if (any(usage & TextureUsage::SAMPLEABLE)) {
@@ -179,7 +159,6 @@
       mCommands(commands),
       mIsTransientAttachment(false) {}
 
->>>>>>> 66abb75b
 VulkanTextureState* VulkanTexture::getSharedState() {
     VulkanTextureState* state = mAllocator->handle_cast<VulkanTextureState*>(mState);
     return state;
@@ -190,10 +169,7 @@
     return state;
 }
 
-<<<<<<< HEAD
-=======
 // Constructor for internally passed VkImage
->>>>>>> 66abb75b
 VulkanTexture::VulkanTexture(
         VkDevice device, VmaAllocator allocator, VulkanCommands* commands,
         VulkanResourceAllocator* handleAllocator,
@@ -206,12 +182,8 @@
           mAllocator(handleAllocator),
           mState(handleAllocator->initHandle<VulkanTextureState>(
                   device, allocator, commands, stagePool,
-<<<<<<< HEAD
-                  format, imgutil::getViewType(SamplerType::SAMPLER_2D), 1, 1)) {
-=======
                   format, imgutil::getViewType(SamplerType::SAMPLER_2D), 1, 1,
                   getDefaultLayoutImpl(tusage))) {
->>>>>>> 66abb75b
     auto* const state = getSharedState();
     state->mTextureImage = image;
     mPrimaryViewRange = state->mFullViewRange;
@@ -229,11 +201,7 @@
       mAllocator(handleAllocator),
       mState(handleAllocator->initHandle<VulkanTextureState>(device, allocator, commands, stagePool,
               backend::getVkFormat(tformat), imgutil::getViewType(target), levels,
-<<<<<<< HEAD
-              getLayerCount(target, depth))) {
-=======
               getLayerCount(target, depth), VulkanLayout::UNDEFINED)) {
->>>>>>> 66abb75b
     auto* const state = getSharedState();
 
     // Create an appropriately-sized device-only VkImage, but do not fill it yet.
@@ -388,20 +356,6 @@
 
     VulkanCommandBuffer& commandsBuf = state->mCommands->get();
     commandsBuf.acquire(this);
-<<<<<<< HEAD
-    transitionLayout(&commandsBuf, mPrimaryViewRange, imgutil::getDefaultLayout(imageInfo.usage));
-}
-
-VulkanTexture::VulkanTexture(VkDevice device, VkPhysicalDevice physicalDevice,
-        VulkanContext const& context, VmaAllocator allocator, VulkanCommands* commands,
-        VulkanResourceAllocator* handleAllocator,
-        VulkanTexture const* src, uint8_t baseLevel, uint8_t levelCount)
-        : HwTexture(src->target, src->levels, src->samples, src->width, src->height, src->depth,
-                src->format, src->usage),
-          VulkanResource(VulkanResourceType::TEXTURE),
-          mAllocator(handleAllocator)
-{
-=======
 
     auto const defaultLayout = state->mDefaultLayout = getDefaultLayoutImpl(imageInfo.usage);
     transitionLayout(&commandsBuf, mPrimaryViewRange, defaultLayout);
@@ -416,7 +370,6 @@
               src->format, src->usage),
       VulkanResource(VulkanResourceType::TEXTURE),
       mAllocator(handleAllocator) {
->>>>>>> 66abb75b
     mState = src->mState;
     auto* state = getSharedState();
 
@@ -426,16 +379,6 @@
     mPrimaryViewRange.levelCount = levelCount;
 }
 
-<<<<<<< HEAD
-VulkanTexture::VulkanTexture(VkDevice device, VkPhysicalDevice physicalDevice,
-        VulkanContext const& context, VmaAllocator allocator, VulkanCommands* commands,
-        VulkanResourceAllocator* handleAllocator,
-        VulkanTexture const* src, VkComponentMapping swizzle)
-        : HwTexture(src->target, src->levels, src->samples, src->width, src->height, src->depth,
-                src->format, src->usage),
-          VulkanResource(VulkanResourceType::TEXTURE),
-          mAllocator(handleAllocator) {
-=======
 // Constructor for creating a texture view with swizzle
 VulkanTexture::VulkanTexture(VkDevice device, VkPhysicalDevice physicalDevice,
         VulkanContext const& context, VmaAllocator allocator, VulkanCommands* commands,
@@ -445,7 +388,6 @@
               src->format, src->usage),
       VulkanResource(VulkanResourceType::TEXTURE),
       mAllocator(handleAllocator) {
->>>>>>> 66abb75b
     mState = src->mState;
     auto* state = getSharedState();
     state->refs++;
@@ -595,18 +537,13 @@
 
     vkCmdBlitImage(cmdbuf, stage->image, imgutil::getVkLayout(VulkanLayout::TRANSFER_SRC),
             state->mTextureImage, imgutil::getVkLayout(newLayout), 1, blitRegions, VK_FILTER_NEAREST);
-<<<<<<< HEAD
 
     transitionLayout(&commands, range, oldLayout);
-=======
-
-    transitionLayout(&commands, range, oldLayout);
 }
 
 VulkanLayout VulkanTexture::getDefaultLayout() const {
     auto* const state = getSharedState();
     return state->mDefaultLayout;
->>>>>>> 66abb75b
 }
 
 VkImageView VulkanTexture::getAttachmentView(VkImageSubresourceRange range) {
@@ -654,21 +591,11 @@
 }
 
 bool VulkanTexture::transitionLayout(VulkanCommandBuffer* commands,
-<<<<<<< HEAD
-        const VkImageSubresourceRange& range, VulkanLayout newLayout) {
-    return transitionLayout(commands->buffer(), commands->fence, range, newLayout);
-}
-
-bool VulkanTexture::transitionLayout(
-        VkCommandBuffer cmdbuf, std::shared_ptr<VulkanCmdFence> fence,
-        const VkImageSubresourceRange& range,
-=======
         VkImageSubresourceRange const& range, VulkanLayout newLayout) {
     return transitionLayout(commands->buffer(), range, newLayout);
 }
 
 bool VulkanTexture::transitionLayout(VkCommandBuffer cmdbuf, VkImageSubresourceRange const& range,
->>>>>>> 66abb75b
         VulkanLayout newLayout) {
     auto* const state = getSharedState();
     VulkanLayout const oldLayout = getLayout(range.baseArrayLayer, range.baseMipLevel);
@@ -728,11 +655,6 @@
     setLayout(range, newLayout);
 
     if (hasTransitions) {
-<<<<<<< HEAD
-        state->mTransitionFence = fence;
-
-=======
->>>>>>> 66abb75b
 #if FVK_ENABLED(FVK_DEBUG_LAYOUT_TRANSITION)
         FVK_LOGD << "transition texture=" << state->mTextureImage << " (" << range.baseArrayLayer
                  << "," << range.baseMipLevel << ")" << " count=(" << range.layerCount << ","
