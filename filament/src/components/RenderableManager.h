--- conflicted
+++ resolved
@@ -151,13 +151,8 @@
 
     inline void setMorphing(Instance instance, bool enable);
     void setMorphWeights(Instance instance, float const* weights, size_t count, size_t offset);
-<<<<<<< HEAD
-    void setMorphTargetBufferAt(Instance instance, uint8_t level, size_t primitiveIndex,
-            size_t offset, size_t count);
-=======
     void setMorphTargetBufferOffsetAt(Instance instance, uint8_t level, size_t primitiveIndex,
             size_t offset);
->>>>>>> f7a51111
     MorphTargetBuffer* getMorphTargetBuffer(Instance instance) const noexcept;
     size_t getMorphTargetCount(Instance instance) const noexcept;
 
@@ -218,7 +213,6 @@
     AttributeBitset getEnabledAttributesAt(Instance instance, uint8_t level, size_t primitiveIndex) const noexcept;
     inline utils::Slice<FRenderPrimitive> const& getRenderPrimitives(Instance instance, uint8_t level) const noexcept;
     inline utils::Slice<FRenderPrimitive>& getRenderPrimitives(Instance instance, uint8_t level) noexcept;
-<<<<<<< HEAD
 
     struct Entry {
         VertexBuffer* vertices = nullptr;
@@ -233,8 +227,6 @@
             uint32_t offset = 0;
         } morphing;
     };
-=======
->>>>>>> f7a51111
 
 private:
     void destroyComponent(Instance ci) noexcept;
@@ -266,12 +258,8 @@
         VISIBILITY,             // user data
         PRIMITIVES,             // user data
         BONES,                  // filament data, UBO storing a pointer to the bones information
-<<<<<<< HEAD
         MORPHTARGET_BUFFER,     // morphtarget buffer for the component
         DESCRIPTOR_SET          // per-renderable descriptor set
-=======
-        MORPHTARGET_BUFFER      // morphtarget buffer for the component
->>>>>>> f7a51111
     };
 
     using Base = utils::SingleInstanceComponentManager<
@@ -283,12 +271,8 @@
             Visibility,                      // VISIBILITY
             utils::Slice<FRenderPrimitive>,  // PRIMITIVES
             Bones,                           // BONES
-<<<<<<< HEAD
             FMorphTargetBuffer*,            // MORPHTARGET_BUFFER
             filament::DescriptorSet          // DESCRIPTOR_SET
-=======
-            FMorphTargetBuffer*              // MORPHTARGET_BUFFER
->>>>>>> f7a51111
     >;
 
     struct Sim : public Base {
@@ -312,10 +296,7 @@
                 Field<PRIMITIVES>           primitives;
                 Field<BONES>                bones;
                 Field<MORPHTARGET_BUFFER>   morphTargetBuffer;
-<<<<<<< HEAD
                 Field<DESCRIPTOR_SET>       descriptorSet;
-=======
->>>>>>> f7a51111
             };
         };
 
@@ -506,13 +487,10 @@
     return mManager[instance].primitives;
 }
 
-<<<<<<< HEAD
 DescriptorSet& FRenderableManager::getDescriptorSet(Instance instance) noexcept {
     return mManager[instance].descriptorSet;
 }
 
-=======
->>>>>>> f7a51111
 } // namespace filament
 
 #endif // TNT_FILAMENT_COMPONENTS_RENDERABLEMANAGER_H