/*
 * Copyright (C) 2015 The Android Open Source Project
 *
 * Licensed under the Apache License, Version 2.0 (the "License");
 * you may not use this file except in compliance with the License.
 * You may obtain a copy of the License at
 *
 *      http://www.apache.org/licenses/LICENSE-2.0
 *
 * Unless required by applicable law or agreed to in writing, software
 * distributed under the License is distributed on an "AS IS" BASIS,
 * WITHOUT WARRANTIES OR CONDITIONS OF ANY KIND, either express or implied.
 * See the License for the specific language governing permissions and
 * limitations under the License.
 */

#include "OpenGLDriver.h"

#include "CommandStreamDispatcher.h"
#include "GLUtils.h"
#include "OpenGLContext.h"
#include "OpenGLDriverFactory.h"
#include "OpenGLProgram.h"
#include "OpenGLTimerQuery.h"
#include "gl_headers.h"

#include <backend/platforms/OpenGLPlatform.h>

#include <backend/BufferDescriptor.h>
#include <backend/CallbackHandler.h>
#include <backend/DescriptorSetOffsetArray.h>
#include <backend/DriverApiForward.h>
#include <backend/DriverEnums.h>
#include <backend/Handle.h>
#include <backend/PipelineState.h>
#include <backend/Platform.h>
#include <backend/Program.h>
#include <backend/TargetBufferInfo.h>

#include "private/backend/Dispatcher.h"
#include "private/backend/DriverApi.h"

#include <utils/BitmaskEnum.h>
#include <utils/FixedCapacityVector.h>
#include <utils/CString.h>
#include <utils/Log.h>
#include <utils/Panic.h>
#include <utils/Systrace.h>
#include <utils/compiler.h>
#include <utils/debug.h>
#include <utils/ostream.h>

#include <math/vec2.h>
#include <math/vec3.h>

#include <algorithm>
#include <chrono>
#include <functional>
#include <limits>
#include <memory>
#include <mutex>
#include <new>
#include <type_traits>
#include <utility>
#include <variant>

#include <stdint.h>
#include <stdlib.h>
#include <string.h>

#if defined(__EMSCRIPTEN__)
#include <emscripten.h>
#endif

#pragma clang diagnostic push
#pragma clang diagnostic ignored "-Wunknown-pragmas"
#pragma ide diagnostic ignored "OCUnusedGlobalDeclarationInspection"

// We can only support this feature on OpenGL ES 3.1+
// Support is currently disabled as we don't need it
#define TEXTURE_2D_MULTISAMPLE_SUPPORTED false

#if defined(__EMSCRIPTEN__)
#define HAS_MAPBUFFERS 0
#else
#define HAS_MAPBUFFERS 1
#endif

#define DEBUG_MARKER_NONE       0x00    // no debug marker
#define DEBUG_MARKER_OPENGL     0x01    // markers in the gl command queue (req. driver support)
#define DEBUG_MARKER_BACKEND    0x02    // markers on the backend side (systrace)
#define DEBUG_MARKER_ALL        0x03    // all markers

// set to the desired debug marker level
#define DEBUG_MARKER_LEVEL      DEBUG_MARKER_NONE

#if DEBUG_MARKER_LEVEL > DEBUG_MARKER_NONE
#   define DEBUG_MARKER() \
        DebugMarker _debug_marker(*this, __func__);
#else
#   define DEBUG_MARKER()
#endif

using namespace filament::math;
using namespace utils;

namespace filament::backend {

Driver* OpenGLDriverFactory::create(
        OpenGLPlatform* const platform,
        void* const sharedGLContext,
        const Platform::DriverConfig& driverConfig) noexcept {
    return OpenGLDriver::create(platform, sharedGLContext, driverConfig);
}

using namespace GLUtils;

// ------------------------------------------------------------------------------------------------

UTILS_NOINLINE
Driver* OpenGLDriver::create(OpenGLPlatform* const platform,
        void* const sharedGLContext, const Platform::DriverConfig& driverConfig) noexcept {
    assert_invariant(platform);
    OpenGLPlatform* const ec = platform;

#if 0
    // this is useful for development, but too verbose even for debug builds
    // For reference on a 64-bits machine in Release mode:
    //    GLIndexBuffer             :   8       moderate
    //    GLSwapChain               :  16       few
    //    GLTimerQuery              :  16       few
    //    GLFence                   :  24       few
    //    GLRenderPrimitive         :  32       many
    //    GLBufferObject            :  32       many
    // -- less than or equal 32 bytes
    //    GLTexture                 :  64       moderate
    //    GLVertexBuffer            :  76       moderate
    //    OpenGLProgram             :  96       moderate
    // -- less than or equal 96 bytes
    //    GLStream                  : 104       few
    //    GLRenderTarget            : 112       few
    //    GLVertexBufferInfo        : 132       moderate
    // -- less than or equal to 136 bytes

    slog.d
           << "\nGLSwapChain: " << sizeof(GLSwapChain)
           << "\nGLBufferObject: " << sizeof(GLBufferObject)
           << "\nGLVertexBuffer: " << sizeof(GLVertexBuffer)
           << "\nGLVertexBufferInfo: " << sizeof(GLVertexBufferInfo)
           << "\nGLIndexBuffer: " << sizeof(GLIndexBuffer)
           << "\nGLRenderPrimitive: " << sizeof(GLRenderPrimitive)
           << "\nGLTexture: " << sizeof(GLTexture)
           << "\nGLTimerQuery: " << sizeof(GLTimerQuery)
           << "\nGLStream: " << sizeof(GLStream)
           << "\nGLRenderTarget: " << sizeof(GLRenderTarget)
           << "\nGLFence: " << sizeof(GLFence)
           << "\nOpenGLProgram: " << sizeof(OpenGLProgram)
           << io::endl;
#endif

    // here we check we're on a supported version of GL before initializing the driver
    GLint major = 0, minor = 0;
    bool const success = OpenGLContext::queryOpenGLVersion(&major, &minor);

    if (UTILS_UNLIKELY(!success)) {
        PANIC_LOG("Can't get OpenGL version");
        cleanup:
        ec->terminate();
        return {};
    }

#if defined(BACKEND_OPENGL_VERSION_GLES)
    if (UTILS_UNLIKELY(!(major >= 2 && minor >= 0))) {
        PANIC_LOG("OpenGL ES 2.0 minimum needed (current %d.%d)", major, minor);
        goto cleanup;
    }
    if (UTILS_UNLIKELY(driverConfig.forceGLES2Context)) {
        major = 2;
        minor = 0;
    }
#else
    // we require GL 4.1 headers and minimum version
    if (UTILS_UNLIKELY(!((major == 4 && minor >= 1) || major > 4))) {
        PANIC_LOG("OpenGL 4.1 minimum needed (current %d.%d)", major, minor);
        goto cleanup;
    }
#endif

    size_t const defaultSize = FILAMENT_OPENGL_HANDLE_ARENA_SIZE_IN_MB * 1024U * 1024U;
    Platform::DriverConfig validConfig{ driverConfig };
    validConfig.handleArenaSize = std::max(driverConfig.handleArenaSize, defaultSize);
    OpenGLDriver* const driver = new(std::nothrow) OpenGLDriver(ec, validConfig);
    return driver;
}

// ------------------------------------------------------------------------------------------------

OpenGLDriver::DebugMarker::DebugMarker(OpenGLDriver& driver, const char* string) noexcept
        : driver(driver) {
    driver.pushGroupMarker(string, strlen(string));
}

OpenGLDriver::DebugMarker::~DebugMarker() noexcept {
    driver.popGroupMarker();
}

// ------------------------------------------------------------------------------------------------

OpenGLDriver::OpenGLDriver(OpenGLPlatform* platform, const Platform::DriverConfig& driverConfig) noexcept
        : mPlatform(*platform),
          mContext(mPlatform, driverConfig),
          mShaderCompilerService(*this),
          mHandleAllocator("Handles",
                  driverConfig.handleArenaSize,
                  driverConfig.disableHandleUseAfterFreeCheck),
          mDriverConfig(driverConfig),
          mCurrentPushConstants(new(std::nothrow) PushConstantBundle{}) {

    // set a reasonable default value for our stream array
    mTexturesWithStreamsAttached.reserve(8);
    mStreamsWithPendingAcquiredImage.reserve(8);

#ifndef NDEBUG
    slog.i << "OS version: " << mPlatform.getOSVersion() << io::endl;
#endif

    // Timer queries are core in GL 3.3, otherwise we need EXT_disjoint_timer_query
    // iOS headers don't define GL_EXT_disjoint_timer_query, so make absolutely sure
    // we won't use it.

#if defined(BACKEND_OPENGL_VERSION_GL)
    assert_invariant(mContext.ext.EXT_disjoint_timer_query);
#endif

    mShaderCompilerService.init();
}

OpenGLDriver::~OpenGLDriver() noexcept { // NOLINT(modernize-use-equals-default)
    // this is called from the main thread. Can't call GL.
}

Dispatcher OpenGLDriver::getDispatcher() const noexcept {
    auto dispatcher = ConcreteDispatcher<OpenGLDriver>::make();
    if (mContext.isES2()) {
        dispatcher.draw2_ = +[](Driver& driver, CommandBase* base, intptr_t* next){
            using Cmd = COMMAND_TYPE(draw2);
            OpenGLDriver& concreteDriver = static_cast<OpenGLDriver&>(driver);
            Cmd::execute(&OpenGLDriver::draw2GLES2, concreteDriver, base, next);
        };
    }
    return dispatcher;
}

// ------------------------------------------------------------------------------------------------
// Driver interface concrete implementation
// ------------------------------------------------------------------------------------------------

void OpenGLDriver::terminate() {
    // wait for the GPU to finish executing all commands
    glFinish();

    mShaderCompilerService.terminate();

#ifndef FILAMENT_SILENCE_NOT_SUPPORTED_BY_ES2
    // and make sure to execute all the GpuCommandCompleteOps callbacks
    executeGpuCommandsCompleteOps();

    // as well as the FrameCompleteOps callbacks
    if (UTILS_UNLIKELY(!mFrameCompleteOps.empty())) {
        for (auto&& op: mFrameCompleteOps) {
            op();
        }
        mFrameCompleteOps.clear();
    }

    // because we called glFinish(), all callbacks should have been executed
    assert_invariant(mGpuCommandCompleteOps.empty());
#endif

    delete mCurrentPushConstants;
    mCurrentPushConstants = nullptr;

    mContext.terminate();

    mPlatform.terminate();
}

ShaderModel OpenGLDriver::getShaderModel() const noexcept {
    return mContext.getShaderModel();
}

// ------------------------------------------------------------------------------------------------
// Change and track GL state
// ------------------------------------------------------------------------------------------------
void OpenGLDriver::resetState(int) {
    mContext.resetState();
}

void OpenGLDriver::bindSampler(GLuint unit, GLuint sampler) noexcept {
    mContext.bindSampler(unit, sampler);
}

void OpenGLDriver::setPushConstant(backend::ShaderStage stage, uint8_t index,
        backend::PushConstantVariant value) {
    assert_invariant(stage == ShaderStage::VERTEX || stage == ShaderStage::FRAGMENT);

#if FILAMENT_ENABLE_MATDBG
    if (UTILS_UNLIKELY(!mValidProgram)) {
        return;
    }
#endif

    utils::Slice<std::pair<GLint, ConstantType>> constants;
    if (stage == ShaderStage::VERTEX) {
        constants = mCurrentPushConstants->vertexConstants;
    } else if (stage == ShaderStage::FRAGMENT) {
        constants = mCurrentPushConstants->fragmentConstants;
    }

    assert_invariant(index < constants.size());
    auto const& [location, type] = constants[index];

    // This push constant wasn't found in the shader. It's ok to return without error-ing here.
    if (location < 0) {
        return;
    }

    if (std::holds_alternative<bool>(value)) {
        assert_invariant(type == ConstantType::BOOL);
        bool const bval = std::get<bool>(value);
        glUniform1i(location, bval ? 1 : 0);
    } else if (std::holds_alternative<float>(value)) {
        assert_invariant(type == ConstantType::FLOAT);
        float const fval = std::get<float>(value);
        glUniform1f(location, fval);
    } else {
        assert_invariant(type == ConstantType::INT);
        int const ival = std::get<int>(value);
        glUniform1i(location, ival);
    }
}

void OpenGLDriver::bindTexture(GLuint unit, GLTexture const* t) noexcept {
    assert_invariant(t != nullptr);
    mContext.bindTexture(unit, t->gl.target, t->gl.id);
}

bool OpenGLDriver::useProgram(OpenGLProgram* p) noexcept {
<<<<<<< HEAD
    if (UTILS_UNLIKELY(!p->isValid())) {
        // If the program is not valid, we can't call use().
        return false;
    }

    if (UTILS_UNLIKELY(mBoundProgram == p)) {
        // program didn't change, don't do anything.
        return true;
    }

    // TODO: we could even improve this if the program could tell us which of the descriptors
    //       bindings actually changed. In practice, it is likely that set 0 or 1 might not
    //       change often.
    decltype(mInvalidDescriptorSetBindings) changed;
    changed.setValue((1 << MAX_DESCRIPTOR_SET_COUNT) - 1);
    mInvalidDescriptorSetBindings |= changed;

    mBoundProgram = p;

    // compile/link the program if needed and call glUseProgram
    p->use(this, mContext);

    if (UTILS_UNLIKELY(mContext.isES2())) {
        // Set the output colorspace for this program (linear or rec709). This is only relevant
=======
    // set-up textures and samplers in the proper TMUs (as specified in setSamplers)
    bool const success = p->use(this, mContext);
    assert_invariant(success == p->isValid());

    if (UTILS_UNLIKELY(mContext.isES2() && success)) {
        for (uint32_t i = 0; i < Program::UNIFORM_BINDING_COUNT; i++) {
            auto [id, buffer, age] = mContext.getEs2UniformBinding(i);
            if (buffer) {
                p->updateUniforms(i, id, buffer, age);
            }
        }
        // Set the output colorspace for this program (linear or rec709). This in only relevant
>>>>>>> cab799f5
        // when mPlatform.isSRGBSwapChainSupported() is false (no need to check though).
        p->setRec709ColorSpace(mRec709OutputColorspace);
    }

    return success;
}


void OpenGLDriver::setRasterState(RasterState rs) noexcept {
    auto& gl = mContext;

    mRenderPassColorWrite |= rs.colorWrite;
    mRenderPassDepthWrite |= rs.depthWrite;

    // culling state
    if (rs.culling == CullingMode::NONE) {
        gl.disable(GL_CULL_FACE);
    } else {
        gl.enable(GL_CULL_FACE);
        gl.cullFace(getCullingMode(rs.culling));
    }

    gl.frontFace(rs.inverseFrontFaces ? GL_CW : GL_CCW);

    // blending state
    if (!rs.hasBlending()) {
        gl.disable(GL_BLEND);
    } else {
        gl.enable(GL_BLEND);
        gl.blendEquation(
                getBlendEquationMode(rs.blendEquationRGB),
                getBlendEquationMode(rs.blendEquationAlpha));

        gl.blendFunction(
                getBlendFunctionMode(rs.blendFunctionSrcRGB),
                getBlendFunctionMode(rs.blendFunctionSrcAlpha),
                getBlendFunctionMode(rs.blendFunctionDstRGB),
                getBlendFunctionMode(rs.blendFunctionDstAlpha));
    }

    // depth test
    if (rs.depthFunc == RasterState::DepthFunc::A && !rs.depthWrite) {
        gl.disable(GL_DEPTH_TEST);
    } else {
        gl.enable(GL_DEPTH_TEST);
        gl.depthFunc(getDepthFunc(rs.depthFunc));
        gl.depthMask(GLboolean(rs.depthWrite));
    }

    // write masks
    gl.colorMask(GLboolean(rs.colorWrite));

    // AA
    if (rs.alphaToCoverage) {
        gl.enable(GL_SAMPLE_ALPHA_TO_COVERAGE);
    } else {
        gl.disable(GL_SAMPLE_ALPHA_TO_COVERAGE);
    }
}

void OpenGLDriver::setStencilState(StencilState ss) noexcept {
    auto& gl = mContext;

    mRenderPassStencilWrite |= ss.stencilWrite;

    // stencil test / operation
    // GL_STENCIL_TEST must be enabled if we're testing OR writing to the stencil buffer.
    if (UTILS_LIKELY(
            ss.front.stencilFunc == StencilState::StencilFunction::A &&
            ss.back.stencilFunc == StencilState::StencilFunction::A &&
            ss.front.stencilOpDepthFail == StencilOperation::KEEP &&
            ss.back.stencilOpDepthFail == StencilOperation::KEEP &&
            ss.front.stencilOpStencilFail == StencilOperation::KEEP &&
            ss.back.stencilOpStencilFail == StencilOperation::KEEP &&
            ss.front.stencilOpDepthStencilPass == StencilOperation::KEEP &&
            ss.back.stencilOpDepthStencilPass == StencilOperation::KEEP)) {
        // that's equivalent to having the stencil test disabled
        gl.disable(GL_STENCIL_TEST);
    } else {
        gl.enable(GL_STENCIL_TEST);
    }

    // glStencilFuncSeparate() also sets the reference value, which may be used depending
    // on the stencilOp, so we always need to call glStencilFuncSeparate().
    gl.stencilFuncSeparate(
            getStencilFunc(ss.front.stencilFunc), ss.front.ref, ss.front.readMask,
            getStencilFunc(ss.back.stencilFunc), ss.back.ref, ss.back.readMask);

    if (UTILS_LIKELY(!ss.stencilWrite)) {
        gl.stencilMaskSeparate(0x00, 0x00);
    } else {
        // Stencil ops are only relevant when stencil write is enabled
        gl.stencilOpSeparate(
                getStencilOp(ss.front.stencilOpStencilFail),
                getStencilOp(ss.front.stencilOpDepthFail),
                getStencilOp(ss.front.stencilOpDepthStencilPass),
                getStencilOp(ss.back.stencilOpStencilFail),
                getStencilOp(ss.back.stencilOpDepthFail),
                getStencilOp(ss.back.stencilOpDepthStencilPass));
        gl.stencilMaskSeparate(ss.front.writeMask, ss.back.writeMask);
    }
}

// ------------------------------------------------------------------------------------------------
// Creating driver objects
// ------------------------------------------------------------------------------------------------

Handle<HwVertexBufferInfo> OpenGLDriver::createVertexBufferInfoS() noexcept {
    return initHandle<GLVertexBufferInfo>();
}

Handle<HwVertexBuffer> OpenGLDriver::createVertexBufferS() noexcept {
    return initHandle<GLVertexBuffer>();
}

Handle<HwIndexBuffer> OpenGLDriver::createIndexBufferS() noexcept {
    return initHandle<GLIndexBuffer>();
}

Handle<HwBufferObject> OpenGLDriver::createBufferObjectS() noexcept {
    return initHandle<GLBufferObject>();
}

Handle<HwRenderPrimitive> OpenGLDriver::createRenderPrimitiveS() noexcept {
    return initHandle<GLRenderPrimitive>();
}

Handle<HwProgram> OpenGLDriver::createProgramS() noexcept {
    return initHandle<OpenGLProgram>();
}

Handle<HwSamplerGroup> OpenGLDriver::createSamplerGroupS() noexcept {
    // TODO: goes away
    return {};
}

Handle<HwTexture> OpenGLDriver::createTextureS() noexcept {
    return initHandle<GLTexture>();
}

Handle<HwTexture> OpenGLDriver::createTextureSwizzledS() noexcept {
    return initHandle<GLTexture>();
}

Handle<HwTexture> OpenGLDriver::importTextureS() noexcept {
    return initHandle<GLTexture>();
}

Handle<HwRenderTarget> OpenGLDriver::createDefaultRenderTargetS() noexcept {
    return initHandle<GLRenderTarget>();
}

Handle<HwRenderTarget> OpenGLDriver::createRenderTargetS() noexcept {
    return initHandle<GLRenderTarget>();
}

Handle<HwFence> OpenGLDriver::createFenceS() noexcept {
    return initHandle<GLFence>();
}

Handle<HwSwapChain> OpenGLDriver::createSwapChainS() noexcept {
    return initHandle<GLSwapChain>();
}

Handle<HwSwapChain> OpenGLDriver::createSwapChainHeadlessS() noexcept {
    return initHandle<GLSwapChain>();
}

Handle<HwTimerQuery> OpenGLDriver::createTimerQueryS() noexcept {
    return initHandle<GLTimerQuery>();
}

Handle<HwDescriptorSetLayout> OpenGLDriver::createDescriptorSetLayoutS() noexcept {
    return initHandle<GLDescriptorSetLayout>();
}

Handle<HwDescriptorSet> OpenGLDriver::createDescriptorSetS() noexcept {
    return initHandle<GLDescriptorSet>();
}

void OpenGLDriver::createVertexBufferInfoR(
        Handle<HwVertexBufferInfo> vbih,
        uint8_t bufferCount,
        uint8_t attributeCount,
        AttributeArray attributes) {
    DEBUG_MARKER()
    construct<GLVertexBufferInfo>(vbih, bufferCount, attributeCount, attributes);
}

void OpenGLDriver::createVertexBufferR(
        Handle<HwVertexBuffer> vbh,
        uint32_t vertexCount,
        Handle<HwVertexBufferInfo> vbih) {
    DEBUG_MARKER()
    construct<GLVertexBuffer>(vbh, vertexCount, vbih);
}

void OpenGLDriver::createIndexBufferR(
        Handle<HwIndexBuffer> ibh,
        ElementType elementType,
        uint32_t indexCount,
        BufferUsage usage) {
    DEBUG_MARKER()

    auto& gl = mContext;
    uint8_t const elementSize = static_cast<uint8_t>(getElementTypeSize(elementType));
    GLIndexBuffer* ib = construct<GLIndexBuffer>(ibh, elementSize, indexCount);
    glGenBuffers(1, &ib->gl.buffer);
    GLsizeiptr const size = elementSize * indexCount;
    gl.bindVertexArray(nullptr);
    gl.bindBuffer(GL_ELEMENT_ARRAY_BUFFER, ib->gl.buffer);
    glBufferData(GL_ELEMENT_ARRAY_BUFFER, size, nullptr, getBufferUsage(usage));
    CHECK_GL_ERROR(utils::slog.e)
}

void OpenGLDriver::createBufferObjectR(Handle<HwBufferObject> boh,
        uint32_t byteCount, BufferObjectBinding bindingType, BufferUsage usage) {
    DEBUG_MARKER()
    assert_invariant(byteCount > 0);

    auto& gl = mContext;
    if (bindingType == BufferObjectBinding::VERTEX) {
        gl.bindVertexArray(nullptr);
    }

    GLBufferObject* bo = construct<GLBufferObject>(boh, byteCount, bindingType, usage);
    if (UTILS_UNLIKELY(bindingType == BufferObjectBinding::UNIFORM && gl.isES2())) {
        bo->gl.id = ++mLastAssignedEmulatedUboId;
        bo->gl.buffer = malloc(byteCount);
        memset(bo->gl.buffer, 0, byteCount);
    } else {
        bo->gl.binding = GLUtils::getBufferBindingType(bindingType);
        glGenBuffers(1, &bo->gl.id);
        gl.bindBuffer(bo->gl.binding, bo->gl.id);
        glBufferData(bo->gl.binding, byteCount, nullptr, getBufferUsage(usage));
    }

    CHECK_GL_ERROR(utils::slog.e)
}

void OpenGLDriver::createRenderPrimitiveR(Handle<HwRenderPrimitive> rph,
        Handle<HwVertexBuffer> vbh, Handle<HwIndexBuffer> ibh,
        PrimitiveType pt) {
    DEBUG_MARKER()

    auto& gl = mContext;

    GLIndexBuffer const* const ib = handle_cast<const GLIndexBuffer*>(ibh);
    assert_invariant(ib->elementSize == 2 || ib->elementSize == 4);

    GLVertexBuffer* const vb = handle_cast<GLVertexBuffer*>(vbh);
    GLRenderPrimitive* const rp = handle_cast<GLRenderPrimitive*>(rph);
    rp->gl.indicesShift = (ib->elementSize == 4u) ? 2u : 1u;
    rp->gl.indicesType  = (ib->elementSize == 4u) ? GL_UNSIGNED_INT : GL_UNSIGNED_SHORT;
    rp->gl.vertexBufferWithObjects = vbh;
    rp->type = pt;
    rp->vbih = vb->vbih;

    // create a name for this VAO in the current context
    gl.procs.genVertexArrays(1, &rp->gl.vao[gl.contextIndex]);

    // this implies our name is up-to-date
    rp->gl.nameVersion = gl.state.age;

    // binding the VAO will actually create it
    gl.bindVertexArray(&rp->gl);

    // Note: we don't update the vertex buffer bindings in the VAO just yet, we will do that
    // later in draw() or bindRenderPrimitive(). At this point, the HwVertexBuffer might not
    // have all its buffers set.

    // this records the index buffer into the currently bound VAO
    gl.bindBuffer(GL_ELEMENT_ARRAY_BUFFER, ib->gl.buffer);

    CHECK_GL_ERROR(utils::slog.e)
}

void OpenGLDriver::createProgramR(Handle<HwProgram> ph, Program&& program) {
    DEBUG_MARKER()


    if (UTILS_UNLIKELY(mContext.isES2())) {
        // Here we patch the specialization constants to enable or not the rec709 output
        // color space emulation in this program. Obviously, the backend shouldn't know about
        // specific spec-constants, so we need to handle failures gracefully. This cannot be
        // done at Material creation time because only the backend has access to
        // Platform.isSRGBSwapChainSupported().
        if (!mPlatform.isSRGBSwapChainSupported()) {
            auto& specializationConstants = program.getSpecializationConstants();
            auto pos = std::find_if(specializationConstants.begin(), specializationConstants.end(),
                    [](auto&& sc) {
                        // This constant must match
                        // ReservedSpecializationConstants::CONFIG_SRGB_SWAPCHAIN_EMULATION
                        // which we can't use here because it's defined in EngineEnums.h.
                        // (we're breaking layering here, but it's for the good cause).
                        return sc.id == 3;
                    });
            if (pos != specializationConstants.end()) {
                pos->value = true;
            }
        }
    }

    construct<OpenGLProgram>(ph, *this, std::move(program));
    CHECK_GL_ERROR(utils::slog.e)
}

void OpenGLDriver::createSamplerGroupR(Handle<HwSamplerGroup> sbh, uint32_t size,
        utils::FixedSizeString<32>) {
    // TODO: goes away
}

UTILS_NOINLINE
void OpenGLDriver::textureStorage(OpenGLDriver::GLTexture* t,
        uint32_t width, uint32_t height, uint32_t depth, bool useProtectedMemory) noexcept {

    auto& gl = mContext;

    bindTexture(OpenGLContext::DUMMY_TEXTURE_BINDING, t);
    gl.activeTexture(OpenGLContext::DUMMY_TEXTURE_BINDING);

#ifdef GL_EXT_protected_textures
#ifndef FILAMENT_SILENCE_NOT_SUPPORTED_BY_ES2
    if (UTILS_UNLIKELY(useProtectedMemory)) {
        assert_invariant(gl.ext.EXT_protected_textures);
        glTexParameteri(t->gl.target, GL_TEXTURE_PROTECTED_EXT, 1);
    }
#endif
#endif

    switch (t->gl.target) {
        case GL_TEXTURE_2D:
        case GL_TEXTURE_CUBE_MAP:
            if (UTILS_LIKELY(!gl.isES2())) {
#ifndef FILAMENT_SILENCE_NOT_SUPPORTED_BY_ES2
                glTexStorage2D(t->gl.target, GLsizei(t->levels), t->gl.internalFormat,
                        GLsizei(width), GLsizei(height));
#endif
            }
#ifdef BACKEND_OPENGL_VERSION_GLES
            else {
                // FIXME: handle compressed texture format
                auto [format, type] = textureFormatToFormatAndType(t->format);
                assert_invariant(format != GL_NONE && type != GL_NONE);
                for (GLint level = 0 ; level < t->levels ; level++ ) {
                    if (t->gl.target == GL_TEXTURE_CUBE_MAP) {
                        for (GLint face = 0 ; face < 6 ; face++) {
                            glTexImage2D(GL_TEXTURE_CUBE_MAP_POSITIVE_X + face,
                                    level, GLint(t->gl.internalFormat),
                                    GLsizei(width), GLsizei(height), 0,
                                    format, type, nullptr);
                        }
                    } else {
                        glTexImage2D(t->gl.target, level, GLint(t->gl.internalFormat),
                                std::max(GLsizei(1), GLsizei(width >> level)),
                                std::max(GLsizei(1), GLsizei(height >> level)),
                                0, format, type, nullptr);
                    }
                }
            }
#endif
            break;
        case GL_TEXTURE_3D:
        case GL_TEXTURE_2D_ARRAY: {
            assert_invariant(!gl.isES2());
#ifndef FILAMENT_SILENCE_NOT_SUPPORTED_BY_ES2
            glTexStorage3D(t->gl.target, GLsizei(t->levels), t->gl.internalFormat,
                    GLsizei(width), GLsizei(height), GLsizei(depth));
#endif
            break;
        }
        case GL_TEXTURE_CUBE_MAP_ARRAY: {
            assert_invariant(!gl.isES2());
#ifndef FILAMENT_SILENCE_NOT_SUPPORTED_BY_ES2
            glTexStorage3D(t->gl.target, GLsizei(t->levels), t->gl.internalFormat,
                    GLsizei(width), GLsizei(height), GLsizei(depth) * 6);
#endif
            break;
        }
#ifdef BACKEND_OPENGL_LEVEL_GLES31
        case GL_TEXTURE_2D_MULTISAMPLE:
            if constexpr (TEXTURE_2D_MULTISAMPLE_SUPPORTED) {
                // NOTE: if there is a mix of texture and renderbuffers, "fixed_sample_locations" must be true
                // NOTE: what's the benefit of setting "fixed_sample_locations" to false?

                if (mContext.isAtLeastGL<4, 3>() || mContext.isAtLeastGLES<3, 1>()) {
                    // only supported from GL 4.3 and GLES 3.1 headers
                    glTexStorage2DMultisample(t->gl.target, t->samples, t->gl.internalFormat,
                            GLsizei(width), GLsizei(height), GL_TRUE);
                }
#ifdef BACKEND_OPENGL_VERSION_GL
                else {
                    // only supported in GL (GL4.1 doesn't support glTexStorage2DMultisample)
                    glTexImage2DMultisample(t->gl.target, t->samples, t->gl.internalFormat,
                            GLsizei(width), GLsizei(height), GL_TRUE);
                }
#endif
            } else {
                PANIC_LOG("GL_TEXTURE_2D_MULTISAMPLE is not supported");
            }
            break;
#endif // BACKEND_OPENGL_LEVEL_GLES31
        default: // cannot happen
            break;
    }

    // textureStorage can be used to reallocate the texture at a new size
    t->width = width;
    t->height = height;
    t->depth = depth;
}

void OpenGLDriver::createTextureR(Handle<HwTexture> th, SamplerType target, uint8_t levels,
        TextureFormat format, uint8_t samples, uint32_t w, uint32_t h, uint32_t depth,
        TextureUsage usage) {
    DEBUG_MARKER()

    GLenum internalFormat = getInternalFormat(format);
    assert_invariant(internalFormat);

    if (any(usage & TextureUsage::PROTECTED)) {
        // renderbuffers don't have a protected mode, so we need to use a texture
        // because protected textures are only supported on GLES 3.2, MSAA will be available.
        usage |= TextureUsage::SAMPLEABLE;
    } else if (any(usage & TextureUsage::UPLOADABLE)) {
        // if we have the uploadable flag, we also need to use a texture
        usage |= TextureUsage::SAMPLEABLE;
    } else if (target != SamplerType::SAMPLER_2D) {
        // renderbuffers can only be 2D
        usage |= TextureUsage::SAMPLEABLE;
    } else if (levels > 1) {
        // renderbuffers can't have mip levels
        usage |= TextureUsage::SAMPLEABLE;
    }

    auto& gl = mContext;
    samples = std::clamp(samples, uint8_t(1u), uint8_t(gl.gets.max_samples));
    GLTexture* t = construct<GLTexture>(th, target, levels, samples, w, h, depth, format, usage);
    if (UTILS_LIKELY(usage & TextureUsage::SAMPLEABLE)) {

        if (UTILS_UNLIKELY(gl.isES2())) {
            // on ES2, format and internal format must match
            // FIXME: handle compressed texture format
            internalFormat = textureFormatToFormatAndType(format).first;
        }

        if (UTILS_UNLIKELY(t->target == SamplerType::SAMPLER_EXTERNAL)) {
            t->externalTexture = mPlatform.createExternalImageTexture();
            if (t->externalTexture) {
                t->gl.target = t->externalTexture->target;
                t->gl.id = t->externalTexture->id;
                // internalFormat actually depends on the external image, but it doesn't matter
                // because it's not used anywhere for anything important.
                t->gl.internalFormat = internalFormat;
                t->gl.baseLevel = 0;
                t->gl.maxLevel = 0;
            }
        } else {
            glGenTextures(1, &t->gl.id);

            t->gl.internalFormat = internalFormat;

            switch (target) {
                case SamplerType::SAMPLER_EXTERNAL:
                    // we can't be here -- doesn't matter what we do
                case SamplerType::SAMPLER_2D:
                    t->gl.target = GL_TEXTURE_2D;
                    break;
                case SamplerType::SAMPLER_3D:
                    t->gl.target = GL_TEXTURE_3D;
                    break;
                case SamplerType::SAMPLER_2D_ARRAY:
                    t->gl.target = GL_TEXTURE_2D_ARRAY;
                    break;
                case SamplerType::SAMPLER_CUBEMAP:
                    t->gl.target = GL_TEXTURE_CUBE_MAP;
                    break;
                case SamplerType::SAMPLER_CUBEMAP_ARRAY:
                    t->gl.target = GL_TEXTURE_CUBE_MAP_ARRAY;
                    break;
            }

            if (t->samples > 1) {
                // Note: we can't be here in practice because filament's user API doesn't
                // allow the creation of multi-sampled textures.
#if defined(BACKEND_OPENGL_LEVEL_GLES31)
                if (gl.features.multisample_texture) {
                    // multi-sample texture on GL 3.2 / GLES 3.1 and above
                    t->gl.target = GL_TEXTURE_2D_MULTISAMPLE;
                } else {
                    // Turn off multi-sampling for that texture. It's just not supported.
                }
#endif
            }

            textureStorage(t, w, h, depth, bool(usage & TextureUsage::PROTECTED));
        }
    } else {
        t->gl.internalFormat = internalFormat;
        t->gl.target = GL_RENDERBUFFER;
        glGenRenderbuffers(1, &t->gl.id);
        renderBufferStorage(t->gl.id, internalFormat, w, h, samples);
    }

    CHECK_GL_ERROR(utils::slog.e)
}

void OpenGLDriver::createTextureSwizzledR(Handle<HwTexture> th,
        SamplerType target, uint8_t levels, TextureFormat format, uint8_t samples,
        uint32_t w, uint32_t h, uint32_t depth, TextureUsage usage,
        TextureSwizzle r, TextureSwizzle g, TextureSwizzle b, TextureSwizzle a) {
    DEBUG_MARKER()

    assert_invariant(uint8_t(usage) & uint8_t(TextureUsage::SAMPLEABLE));

    createTextureR(th, target, levels, format, samples, w, h, depth, usage);

    // WebGL does not support swizzling. We assert for this in the Texture builder,
    // so it is probably fine to silently ignore the swizzle state here.
#if !defined(__EMSCRIPTEN__)  && !defined(FILAMENT_SILENCE_NOT_SUPPORTED_BY_ES2)
    if (!mContext.isES2()) {
        // the texture is still bound and active from createTextureR
        GLTexture* t = handle_cast<GLTexture*>(th);
        glTexParameteri(t->gl.target, GL_TEXTURE_SWIZZLE_R, (GLint)getSwizzleChannel(r));
        glTexParameteri(t->gl.target, GL_TEXTURE_SWIZZLE_G, (GLint)getSwizzleChannel(g));
        glTexParameteri(t->gl.target, GL_TEXTURE_SWIZZLE_B, (GLint)getSwizzleChannel(b));
        glTexParameteri(t->gl.target, GL_TEXTURE_SWIZZLE_A, (GLint)getSwizzleChannel(a));
    }
#endif

    CHECK_GL_ERROR(utils::slog.e)
}

void OpenGLDriver::importTextureR(Handle<HwTexture> th, intptr_t id,
        SamplerType target, uint8_t levels, TextureFormat format, uint8_t samples,
        uint32_t w, uint32_t h, uint32_t depth, TextureUsage usage) {
    DEBUG_MARKER()

    auto& gl = mContext;
    samples = std::clamp(samples, uint8_t(1u), uint8_t(gl.gets.max_samples));
    GLTexture* t = construct<GLTexture>(th, target, levels, samples, w, h, depth, format, usage);

    t->gl.id = (GLuint)id;
    t->gl.imported = true;
    t->gl.internalFormat = getInternalFormat(format);
    assert_invariant(t->gl.internalFormat);

    switch (target) {
        case SamplerType::SAMPLER_EXTERNAL:
            t->gl.target = GL_TEXTURE_EXTERNAL_OES;
            break;
        case SamplerType::SAMPLER_2D:
            t->gl.target = GL_TEXTURE_2D;
            break;
        case SamplerType::SAMPLER_3D:
            t->gl.target = GL_TEXTURE_3D;
            break;
        case SamplerType::SAMPLER_2D_ARRAY:
            t->gl.target = GL_TEXTURE_2D_ARRAY;
            break;
        case SamplerType::SAMPLER_CUBEMAP:
            t->gl.target = GL_TEXTURE_CUBE_MAP;
            break;
        case SamplerType::SAMPLER_CUBEMAP_ARRAY:
            t->gl.target = GL_TEXTURE_CUBE_MAP_ARRAY;
            break;
    }

    if (t->samples > 1) {
        // Note: we can't be here in practice because filament's user API doesn't
        // allow the creation of multi-sampled textures.
#if defined(BACKEND_OPENGL_LEVEL_GLES31)
        if (gl.features.multisample_texture) {
            // multi-sample texture on GL 3.2 / GLES 3.1 and above
            t->gl.target = GL_TEXTURE_2D_MULTISAMPLE;
        } else {
            // Turn off multi-sampling for that texture. It's just not supported.
        }
#endif
    }

    CHECK_GL_ERROR(utils::slog.e)
}

void OpenGLDriver::updateVertexArrayObject(GLRenderPrimitive* rp, GLVertexBuffer const* vb) {
    // NOTE: this is called often and must be as efficient as possible.

    auto& gl = mContext;

#ifndef NDEBUG
    if (UTILS_LIKELY(gl.ext.OES_vertex_array_object)) {
        // The VAO for the given render primitive must already be bound.
        GLint vaoBinding;
        glGetIntegerv(GL_VERTEX_ARRAY_BINDING, &vaoBinding);
        assert_invariant(vaoBinding == (GLint)rp->gl.vao[gl.contextIndex]);
    }
#endif

    if (UTILS_LIKELY(rp->gl.vertexBufferVersion == vb->bufferObjectsVersion &&
                     rp->gl.stateVersion == gl.state.age)) {
        return;
    }

    GLVertexBufferInfo const* const vbi = handle_cast<const GLVertexBufferInfo*>(vb->vbih);

    for (size_t i = 0, n = vbi->attributes.size(); i < n; i++) {
        const auto& attribute = vbi->attributes[i];
        const uint8_t bi = attribute.buffer;
        if (bi != Attribute::BUFFER_UNUSED) {
            // if a buffer is defined it must not be invalid.
            assert_invariant(vb->gl.buffers[bi]);

            // if we're on ES2, the user shouldn't use FLAG_INTEGER_TARGET
            assert_invariant(!(gl.isES2() && (attribute.flags & Attribute::FLAG_INTEGER_TARGET)));

            gl.bindBuffer(GL_ARRAY_BUFFER, vb->gl.buffers[bi]);
            GLuint const index = i;
            GLint const size = (GLint)getComponentCount(attribute.type);
            GLenum const type = getComponentType(attribute.type);
            GLboolean const normalized = getNormalization(attribute.flags & Attribute::FLAG_NORMALIZED);
            GLsizei const stride = attribute.stride;
            void const* pointer = reinterpret_cast<void const *>(attribute.offset);

#ifndef FILAMENT_SILENCE_NOT_SUPPORTED_BY_ES2
            if (UTILS_UNLIKELY(attribute.flags & Attribute::FLAG_INTEGER_TARGET)) {
                // integer attributes can't be floats
                assert_invariant(type == GL_BYTE || type == GL_UNSIGNED_BYTE || type == GL_SHORT ||
                        type == GL_UNSIGNED_SHORT || type == GL_INT || type == GL_UNSIGNED_INT);
                glVertexAttribIPointer(index, size, type, stride, pointer);
            } else
#endif
            {
                glVertexAttribPointer(index, size, type, normalized, stride, pointer);
            }

            gl.enableVertexAttribArray(&rp->gl, GLuint(i));
        } else {
            // In some OpenGL implementations, we must supply a properly-typed placeholder for
            // every integer input that is declared in the vertex shader.
            // Note that the corresponding doesn't have to be enabled and in fact won't be. If it
            // was enabled, it would indicate a user-error (providing the wrong type of array).
            // With a disabled array, the vertex shader gets the attribute from glVertexAttrib,
            // and must have the proper intergerness.
            // But at this point, we don't know what the shader requirements are, and so we must
            // rely on the attribute.

#ifndef FILAMENT_SILENCE_NOT_SUPPORTED_BY_ES2
            if (UTILS_UNLIKELY(attribute.flags & Attribute::FLAG_INTEGER_TARGET)) {
                if (!gl.isES2()) {
                    // on ES2, we know the shader doesn't have integer attributes
                    glVertexAttribI4ui(GLuint(i), 0, 0, 0, 0);
                }
            } else
#endif
            {
                glVertexAttrib4f(GLuint(i), 0, 0, 0, 0);
            }

            gl.disableVertexAttribArray(&rp->gl, GLuint(i));
        }
    }

    rp->gl.stateVersion = gl.state.age;
    if (UTILS_LIKELY(gl.ext.OES_vertex_array_object)) {
        rp->gl.vertexBufferVersion = vb->bufferObjectsVersion;
    } else {
        // if we don't have OES_vertex_array_object, we never update the buffer version so
        // that it's always reset in draw
    }
}

void OpenGLDriver::framebufferTexture(TargetBufferInfo const& binfo,
        GLRenderTarget const* rt, GLenum attachment, uint8_t layerCount) noexcept {

#if !defined(NDEBUG)
    // Only used by assert_invariant() checks below
    UTILS_UNUSED_IN_RELEASE auto valueForLevel = [](size_t level, size_t value) {
        return std::max(size_t(1), value >> level);
    };
#endif

    GLTexture* t = handle_cast<GLTexture*>(binfo.handle);

    assert_invariant(t);
    assert_invariant(t->target != SamplerType::SAMPLER_EXTERNAL);
    assert_invariant(rt->width  <= valueForLevel(binfo.level, t->width) &&
           rt->height <= valueForLevel(binfo.level, t->height));

    // Declare a small mask of bits that will later be OR'd into the texture's resolve mask.
    TargetBufferFlags resolveFlags = {};

    switch (attachment) {
        case GL_COLOR_ATTACHMENT0:
#ifndef FILAMENT_SILENCE_NOT_SUPPORTED_BY_ES2
        case GL_COLOR_ATTACHMENT1:
        case GL_COLOR_ATTACHMENT2:
        case GL_COLOR_ATTACHMENT3:
        case GL_COLOR_ATTACHMENT4:
        case GL_COLOR_ATTACHMENT5:
        case GL_COLOR_ATTACHMENT6:
        case GL_COLOR_ATTACHMENT7:
#endif
            assert_invariant((attachment != GL_COLOR_ATTACHMENT0 && !mContext.isES2())
                             || attachment == GL_COLOR_ATTACHMENT0);

            static_assert(MRT::MAX_SUPPORTED_RENDER_TARGET_COUNT == 8);

            resolveFlags = getTargetBufferFlagsAt(attachment - GL_COLOR_ATTACHMENT0);
            break;
        case GL_DEPTH_ATTACHMENT:
            resolveFlags = TargetBufferFlags::DEPTH;
            break;
        case GL_STENCIL_ATTACHMENT:
            resolveFlags = TargetBufferFlags::STENCIL;
            break;
#ifndef FILAMENT_SILENCE_NOT_SUPPORTED_BY_ES2
        case GL_DEPTH_STENCIL_ATTACHMENT:
            assert_invariant(!mContext.isES2());
            resolveFlags = TargetBufferFlags::DEPTH;
            resolveFlags |= TargetBufferFlags::STENCIL;
            break;
#endif
        default:
            break;
    }

    // depth/stencil attachments must match the rendertarget sample count
    // because EXT_multisampled_render_to_texture[2] doesn't resolve the depth/stencil
    // buffers:
    // for EXT_multisampled_render_to_texture
    //      "the contents of the multisample buffer become undefined"
    // for EXT_multisampled_render_to_texture2
    //      "the contents of the multisample buffer is discarded rather than resolved -
    //       equivalent to the application calling InvalidateFramebuffer for this attachment"
    UTILS_UNUSED bool attachmentTypeNotSupportedByMSRTT = false;
    switch (attachment) {
#ifndef FILAMENT_SILENCE_NOT_SUPPORTED_BY_ES2
        case GL_DEPTH_STENCIL_ATTACHMENT:
            assert_invariant(!mContext.isES2());
            UTILS_FALLTHROUGH;
#endif
        case GL_DEPTH_ATTACHMENT:
        case GL_STENCIL_ATTACHMENT:
            attachmentTypeNotSupportedByMSRTT = rt->gl.samples != t->samples;
            break;
        default:
            break;
    }

    auto& gl = mContext;

    GLenum target = GL_TEXTURE_2D;
    if (any(t->usage & TextureUsage::SAMPLEABLE)) {
        switch (t->target) {
            case SamplerType::SAMPLER_2D:
            case SamplerType::SAMPLER_2D_ARRAY:
            case SamplerType::SAMPLER_CUBEMAP_ARRAY:
                // this could be GL_TEXTURE_2D_MULTISAMPLE or GL_TEXTURE_2D_ARRAY
                target = t->gl.target;
                // note: multi-sampled textures can't have mipmaps
                break;
            case SamplerType::SAMPLER_CUBEMAP:
                target = getCubemapTarget(binfo.layer);
                // note: cubemaps can't be multi-sampled
                break;
            default:
                break;
        }
    }

    // We can't use FramebufferTexture2DMultisampleEXT with GL_TEXTURE_2D_ARRAY or GL_TEXTURE_CUBE_MAP_ARRAY.
    if (!(target == GL_TEXTURE_2D ||
          target == GL_TEXTURE_CUBE_MAP_POSITIVE_X ||
          target == GL_TEXTURE_CUBE_MAP_NEGATIVE_X ||
          target == GL_TEXTURE_CUBE_MAP_POSITIVE_Y ||
          target == GL_TEXTURE_CUBE_MAP_NEGATIVE_Y ||
          target == GL_TEXTURE_CUBE_MAP_POSITIVE_Z ||
          target == GL_TEXTURE_CUBE_MAP_NEGATIVE_Z)) {
        attachmentTypeNotSupportedByMSRTT = true;
    }

    if (rt->gl.samples <= 1 ||
        (rt->gl.samples > 1 && t->samples > 1 && gl.features.multisample_texture)) {
        // on GL3.2 / GLES3.1 and above multisample is handled when creating the texture.
        // If multisampled textures are not supported and we end-up here, things should
        // still work, albeit without MSAA.
        gl.bindFramebuffer(GL_FRAMEBUFFER, rt->gl.fbo);
        switch (target) {
            case GL_TEXTURE_CUBE_MAP_POSITIVE_X:
            case GL_TEXTURE_CUBE_MAP_NEGATIVE_X:
            case GL_TEXTURE_CUBE_MAP_POSITIVE_Y:
            case GL_TEXTURE_CUBE_MAP_NEGATIVE_Y:
            case GL_TEXTURE_CUBE_MAP_POSITIVE_Z:
            case GL_TEXTURE_CUBE_MAP_NEGATIVE_Z:
            case GL_TEXTURE_2D:
#if defined(BACKEND_OPENGL_LEVEL_GLES31)
            case GL_TEXTURE_2D_MULTISAMPLE:
#endif
                if (any(t->usage & TextureUsage::SAMPLEABLE)) {
                    glFramebufferTexture2D(GL_FRAMEBUFFER, attachment,
                            target, t->gl.id, binfo.level);
                } else {
                    assert_invariant(target == GL_TEXTURE_2D);
                    glFramebufferRenderbuffer(GL_FRAMEBUFFER, attachment,
                            GL_RENDERBUFFER, t->gl.id);
                }
                break;
            case GL_TEXTURE_2D_ARRAY:
            case GL_TEXTURE_CUBE_MAP_ARRAY:
#ifndef FILAMENT_SILENCE_NOT_SUPPORTED_BY_ES2

                // TODO: support multiview for iOS and WebGL
#if !defined(__EMSCRIPTEN__) && !defined(IOS)
                if (layerCount > 1) {
                    // if layerCount > 1, it means we use the multiview extension.
                    glFramebufferTextureMultiviewOVR(GL_FRAMEBUFFER, attachment,
                        t->gl.id, 0, binfo.baseViewIndex, layerCount);
                } else
#endif // !defined(__EMSCRIPTEN__) && !defined(IOS)
                {
                    // GL_TEXTURE_2D_MULTISAMPLE_ARRAY is not supported in GLES
                    glFramebufferTextureLayer(GL_FRAMEBUFFER, attachment,
                        t->gl.id, binfo.level, binfo.layer);
                }
#endif
                break;
            default:
                // we shouldn't be here
                break;
        }
        CHECK_GL_ERROR(utils::slog.e)
    } else
#ifndef __EMSCRIPTEN__
#ifdef GL_EXT_multisampled_render_to_texture
        // EXT_multisampled_render_to_texture only support GL_COLOR_ATTACHMENT0
    if (!attachmentTypeNotSupportedByMSRTT && (t->depth <= 1)
        && ((gl.ext.EXT_multisampled_render_to_texture && attachment == GL_COLOR_ATTACHMENT0)
            || gl.ext.EXT_multisampled_render_to_texture2)) {
        assert_invariant(rt->gl.samples > 1);
        // We have a multi-sample rendertarget and we have EXT_multisampled_render_to_texture,
        // so, we can directly use a 1-sample texture as attachment, multi-sample resolve,
        // will happen automagically and efficiently in the driver.
        // This extension only exists on OpenGL ES.
        gl.bindFramebuffer(GL_FRAMEBUFFER, rt->gl.fbo);
        if (any(t->usage & TextureUsage::SAMPLEABLE)) {
            glFramebufferTexture2DMultisampleEXT(GL_FRAMEBUFFER,
                    attachment, target, t->gl.id, binfo.level, rt->gl.samples);
        } else {
            glFramebufferRenderbuffer(GL_FRAMEBUFFER, attachment,
                    GL_RENDERBUFFER, t->gl.id);
        }
        CHECK_GL_ERROR(utils::slog.e)
    } else
#endif // GL_EXT_multisampled_render_to_texture
#endif // __EMSCRIPTEN__
    if (!any(t->usage & TextureUsage::SAMPLEABLE) && t->samples > 1) {
        assert_invariant(rt->gl.samples > 1);
        assert_invariant(glIsRenderbuffer(t->gl.id));

        // Since this attachment is not sampleable, there is no need for a sidecar or explicit
        // resolve. We can simply render directly into the renderbuffer that was allocated in
        // createTexture.
        gl.bindFramebuffer(GL_FRAMEBUFFER, rt->gl.fbo);
        glFramebufferRenderbuffer(GL_FRAMEBUFFER, attachment, GL_RENDERBUFFER, t->gl.id);

        // Clear the resolve bit for this particular attachment. Note that other attachment(s)
        // might be sampleable, so this does not necessarily prevent the resolve from occurring.
        resolveFlags = TargetBufferFlags::NONE;

    } else {
        // Here we emulate EXT_multisampled_render_to_texture.
        //
        // This attachment needs to be explicitly resolved in endRenderPass().
        // The first step is to create a sidecar multi-sampled renderbuffer, which is where drawing
        // will actually take place, and use that in lieu of the requested attachment.
        // The sidecar will be destroyed when the render target handle is destroyed.

        assert_invariant(rt->gl.samples > 1);

        gl.bindFramebuffer(GL_FRAMEBUFFER, rt->gl.fbo);

        if (UTILS_UNLIKELY(t->gl.sidecarRenderBufferMS == 0 ||
                rt->gl.samples != t->gl.sidecarSamples))
        {
            if (t->gl.sidecarRenderBufferMS == 0) {
                glGenRenderbuffers(1, &t->gl.sidecarRenderBufferMS);
            }
            renderBufferStorage(t->gl.sidecarRenderBufferMS,
                    t->gl.internalFormat, t->width, t->height, rt->gl.samples);
            t->gl.sidecarSamples = rt->gl.samples;
        }

        glFramebufferRenderbuffer(GL_FRAMEBUFFER, attachment, GL_RENDERBUFFER,
                t->gl.sidecarRenderBufferMS);

        // Here we lazily create a "read" sidecar FBO, used later as the resolve target. Note that
        // at least one of the render target's attachments needs to be both MSAA and sampleable in
        // order for fbo_read to be created. If we never bother to create it, then endRenderPass()
        // will skip doing an explicit resolve.
        if (!rt->gl.fbo_read) {
            glGenFramebuffers(1, &rt->gl.fbo_read);
        }
        gl.bindFramebuffer(GL_FRAMEBUFFER, rt->gl.fbo_read);
        switch (target) {
            case GL_TEXTURE_CUBE_MAP_POSITIVE_X:
            case GL_TEXTURE_CUBE_MAP_NEGATIVE_X:
            case GL_TEXTURE_CUBE_MAP_POSITIVE_Y:
            case GL_TEXTURE_CUBE_MAP_NEGATIVE_Y:
            case GL_TEXTURE_CUBE_MAP_POSITIVE_Z:
            case GL_TEXTURE_CUBE_MAP_NEGATIVE_Z:
            case GL_TEXTURE_2D:
                if (any(t->usage & TextureUsage::SAMPLEABLE)) {
                    glFramebufferTexture2D(GL_FRAMEBUFFER, attachment,
                            target, t->gl.id, binfo.level);
                } else {
                    assert_invariant(target == GL_TEXTURE_2D);
                    glFramebufferRenderbuffer(GL_FRAMEBUFFER, attachment,
                            GL_RENDERBUFFER, t->gl.id);
                }
                break;
            case GL_TEXTURE_2D_ARRAY:
            case GL_TEXTURE_CUBE_MAP_ARRAY:
#ifndef FILAMENT_SILENCE_NOT_SUPPORTED_BY_ES2
                glFramebufferTextureLayer(GL_FRAMEBUFFER, attachment,
                        t->gl.id, binfo.level, binfo.layer);
#endif
                break;
            default:
                // we shouldn't be here
                break;
        }

        CHECK_GL_ERROR(utils::slog.e)
    }

    rt->gl.resolve |= resolveFlags;

    if (any(t->usage & TextureUsage::SAMPLEABLE)) {
        // In a sense, drawing to a texture level is similar to calling setTextureData on it; in
        // both cases, we update the base/max LOD to give shaders access to levels as they become
        // available.  Note that this can only expand the LOD range (never shrink it), and that
        // users can override this range by calling setMinMaxLevels().
        updateTextureLodRange(t, (int8_t)binfo.level);
    }

    CHECK_GL_ERROR(utils::slog.e)
    CHECK_GL_FRAMEBUFFER_STATUS(utils::slog.e, GL_FRAMEBUFFER)
}

void OpenGLDriver::renderBufferStorage(GLuint rbo, GLenum internalformat, uint32_t width, // NOLINT(readability-convert-member-functions-to-static)
        uint32_t height, uint8_t samples) const noexcept {
    glBindRenderbuffer(GL_RENDERBUFFER, rbo);
    if (samples > 1) {
#ifndef __EMSCRIPTEN__
#ifdef GL_EXT_multisampled_render_to_texture
        auto& gl = mContext;
        if (gl.ext.EXT_multisampled_render_to_texture ||
            gl.ext.EXT_multisampled_render_to_texture2) {
            glext::glRenderbufferStorageMultisampleEXT(GL_RENDERBUFFER,
                    samples, internalformat, width, height);
        } else
#endif // GL_EXT_multisampled_render_to_texture
#endif // __EMSCRIPTEN__
        {
#ifndef FILAMENT_SILENCE_NOT_SUPPORTED_BY_ES2
            glRenderbufferStorageMultisample(GL_RENDERBUFFER,
                    samples, internalformat, (GLsizei)width, (GLsizei)height);
#endif
        }
    } else {
        glRenderbufferStorage(GL_RENDERBUFFER, internalformat, (GLsizei)width, (GLsizei)height);
    }
    // unbind the renderbuffer, to avoid any later confusion
    glBindRenderbuffer(GL_RENDERBUFFER, 0);

    CHECK_GL_ERROR(utils::slog.e)
}

void OpenGLDriver::createDefaultRenderTargetR(
        Handle<HwRenderTarget> rth, int) {
    DEBUG_MARKER()

    construct<GLRenderTarget>(rth, 0, 0);  // FIXME: we don't know the width/height

    GLRenderTarget* rt = handle_cast<GLRenderTarget*>(rth);
    rt->gl.isDefault = true;
    rt->gl.fbo = 0; // the actual id is resolved at binding time
    rt->gl.samples = 1;
    // FIXME: these flags should reflect the actual attachments present
    rt->targets = TargetBufferFlags::COLOR0 | TargetBufferFlags::DEPTH;
}

void OpenGLDriver::createRenderTargetR(Handle<HwRenderTarget> rth,
        TargetBufferFlags targets,
        uint32_t width,
        uint32_t height,
        uint8_t samples,
        uint8_t layerCount,
        MRT color,
        TargetBufferInfo depth,
        TargetBufferInfo stencil) {
    DEBUG_MARKER()

    GLRenderTarget* rt = construct<GLRenderTarget>(rth, width, height);
    glGenFramebuffers(1, &rt->gl.fbo);

    /*
     * The GLES 3.0 spec states:
     *
     *                             --------------
     *
     * GL_FRAMEBUFFER_INCOMPLETE_MULTISAMPLE is returned
     * - if the value of GL_RENDERBUFFER_SAMPLES is not the same for all attached renderbuffers or,
     * - if the attached images are a mix of renderbuffers and textures,
     *      the value of GL_RENDERBUFFER_SAMPLES is not zero.
     *
     * GLES 3.1 (spec, refpages are wrong) and EXT_multisampled_render_to_texture add:
     *
     * The value of RENDERBUFFER_SAMPLES is the same for all
     *    attached renderbuffers; the value of TEXTURE_SAMPLES
     *    is the same for all texture attachments; and, if the attached
     *    images are a mix of renderbuffers and textures, the value of
     *    RENDERBUFFER_SAMPLES matches the value of TEXTURE_SAMPLES.
     *
     *
     * In other words, heterogeneous (renderbuffer/textures) attachments are not supported in
     * GLES3.0, unless EXT_multisampled_render_to_texture is present.
     *
     * 'features.multisample_texture' below is a proxy for "GLES3.1 or GL4.x".
     *
     *                             --------------
     *
     * About the size of the attachments:
     *
     *  If the attachment sizes are not all identical, the results of rendering are defined only
     *  within the largest area that can fit in all the attachments. This area is defined as
     *  the intersection of rectangles having a lower left of (0, 0) and an upper right of
     *  (width, height) for each attachment. Contents of attachments outside this area are
     *  undefined after execution of a rendering command.
     */

    samples = std::clamp(samples, uint8_t(1u), uint8_t(mContext.gets.max_samples));

    rt->gl.samples = samples;
    rt->targets = targets;

    UTILS_UNUSED_IN_RELEASE math::vec2<uint32_t> tmin = { std::numeric_limits<uint32_t>::max() };
    UTILS_UNUSED_IN_RELEASE math::vec2<uint32_t> tmax = { 0 };
    auto checkDimensions = [&tmin, &tmax](GLTexture* t, uint8_t level) {
        const auto twidth = std::max(1u, t->width >> level);
        const auto theight = std::max(1u, t->height >> level);
        tmin = { std::min(tmin.x, twidth), std::min(tmin.y, theight) };
        tmax = { std::max(tmax.x, twidth), std::max(tmax.y, theight) };
    };


#ifndef FILAMENT_SILENCE_NOT_SUPPORTED_BY_ES2
    if (any(targets & TargetBufferFlags::COLOR_ALL)) {
        GLenum bufs[MRT::MAX_SUPPORTED_RENDER_TARGET_COUNT] = { GL_NONE };
        const size_t maxDrawBuffers = getMaxDrawBuffers();
        for (size_t i = 0; i < maxDrawBuffers; i++) {
            if (any(targets & getTargetBufferFlagsAt(i))) {
                assert_invariant(color[i].handle);
                rt->gl.color[i] = handle_cast<GLTexture*>(color[i].handle);
                framebufferTexture(color[i], rt, GL_COLOR_ATTACHMENT0 + i, layerCount);
                bufs[i] = GL_COLOR_ATTACHMENT0 + i;
                checkDimensions(rt->gl.color[i], color[i].level);
            }
        }
        if (UTILS_LIKELY(!getContext().isES2())) {
            glDrawBuffers((GLsizei)maxDrawBuffers, bufs);
        }
        CHECK_GL_ERROR(utils::slog.e)
    }
#endif

    // handle special cases first (where depth/stencil are packed)
    bool specialCased = false;

#ifndef FILAMENT_SILENCE_NOT_SUPPORTED_BY_ES2
    if (!getContext().isES2() &&
            (targets & TargetBufferFlags::DEPTH_AND_STENCIL) == TargetBufferFlags::DEPTH_AND_STENCIL) {
        assert_invariant(depth.handle);
        // either we supplied only the depth handle or both depth/stencil are identical and not null
        if (depth.handle && (stencil.handle == depth.handle || !stencil.handle)) {
            rt->gl.depth = handle_cast<GLTexture*>(depth.handle);
            framebufferTexture(depth, rt, GL_DEPTH_STENCIL_ATTACHMENT, layerCount);
            specialCased = true;
            checkDimensions(rt->gl.depth, depth.level);
        }
    }
#endif

    if (!specialCased) {
        if (any(targets & TargetBufferFlags::DEPTH)) {
            assert_invariant(depth.handle);
            rt->gl.depth = handle_cast<GLTexture*>(depth.handle);
            framebufferTexture(depth, rt, GL_DEPTH_ATTACHMENT, layerCount);
            checkDimensions(rt->gl.depth, depth.level);
        }
        if (any(targets & TargetBufferFlags::STENCIL)) {
            assert_invariant(stencil.handle);
            rt->gl.stencil = handle_cast<GLTexture*>(stencil.handle);
            framebufferTexture(stencil, rt, GL_STENCIL_ATTACHMENT, layerCount);
            checkDimensions(rt->gl.stencil, stencil.level);
        }
    }

    // Verify that all attachments have the same dimensions.
    assert_invariant(any(targets & TargetBufferFlags::ALL));
    assert_invariant(tmin == tmax);

    CHECK_GL_ERROR(utils::slog.e)
}

void OpenGLDriver::createFenceR(Handle<HwFence> fh, int) {
    DEBUG_MARKER()

    GLFence* f = handle_cast<GLFence*>(fh);

    if (mPlatform.canCreateFence() || mContext.isES2()) {
        assert_invariant(mPlatform.canCreateFence());
        f->fence = mPlatform.createFence();
    }
#ifndef FILAMENT_SILENCE_NOT_SUPPORTED_BY_ES2
    else {
        std::weak_ptr<GLFence::State> const weak = f->state;
        whenGpuCommandsComplete([weak](){
            auto state = weak.lock();
            if (state) {
                std::lock_guard const lock(state->lock);
                state->status = FenceStatus::CONDITION_SATISFIED;
                state->cond.notify_all();
            }
        });
    }
#endif
}

void OpenGLDriver::createSwapChainR(Handle<HwSwapChain> sch, void* nativeWindow, uint64_t flags) {
    DEBUG_MARKER()

    GLSwapChain* sc = handle_cast<GLSwapChain*>(sch);
    sc->swapChain = mPlatform.createSwapChain(nativeWindow, flags);

#if !defined(__EMSCRIPTEN__)
    // note: in practice this should never happen on Android
    FILAMENT_CHECK_POSTCONDITION(sc->swapChain) << "createSwapChain(" << nativeWindow << ", "
                                                << flags << ") failed. See logs for details.";
#endif

    // See if we need the emulated rec709 output conversion
    if (UTILS_UNLIKELY(mContext.isES2())) {
        sc->rec709 = (flags & SWAP_CHAIN_CONFIG_SRGB_COLORSPACE &&
                !mPlatform.isSRGBSwapChainSupported());
    }
}

void OpenGLDriver::createSwapChainHeadlessR(Handle<HwSwapChain> sch,
        uint32_t width, uint32_t height, uint64_t flags) {
    DEBUG_MARKER()

    GLSwapChain* sc = handle_cast<GLSwapChain*>(sch);
    sc->swapChain = mPlatform.createSwapChain(width, height, flags);

#if !defined(__EMSCRIPTEN__)
    // note: in practice this should never happen on Android
    FILAMENT_CHECK_POSTCONDITION(sc->swapChain)
            << "createSwapChainHeadless(" << width << ", " << height << ", " << flags
            << ") failed. See logs for details.";
#endif

    // See if we need the emulated rec709 output conversion
    if (UTILS_UNLIKELY(mContext.isES2())) {
        sc->rec709 = (flags & SWAP_CHAIN_CONFIG_SRGB_COLORSPACE &&
                      !mPlatform.isSRGBSwapChainSupported());
    }
}

void OpenGLDriver::createTimerQueryR(Handle<HwTimerQuery> tqh, int) {
    DEBUG_MARKER()
    GLTimerQuery* tq = handle_cast<GLTimerQuery*>(tqh);
    mContext.createTimerQuery(tq);
}

void OpenGLDriver::createDescriptorSetLayoutR(Handle<HwDescriptorSetLayout> dslh,
        DescriptorSetLayout&& info) {
    DEBUG_MARKER()
    construct<GLDescriptorSetLayout>(dslh, std::move(info));
}

void OpenGLDriver::createDescriptorSetR(Handle<HwDescriptorSet> dsh,
        Handle<HwDescriptorSetLayout> dslh) {
    DEBUG_MARKER()
    GLDescriptorSetLayout const* dsl = handle_cast<GLDescriptorSetLayout*>(dslh);
    construct<GLDescriptorSet>(dsh, mContext, dslh, dsl);
}

// ------------------------------------------------------------------------------------------------
// Destroying driver objects
// ------------------------------------------------------------------------------------------------

void OpenGLDriver::destroyVertexBufferInfo(Handle<HwVertexBufferInfo> vbih) {
    DEBUG_MARKER()
    if (vbih) {
        GLVertexBufferInfo const* vbi = handle_cast<const GLVertexBufferInfo*>(vbih);
        destruct(vbih, vbi);
    }
}

void OpenGLDriver::destroyVertexBuffer(Handle<HwVertexBuffer> vbh) {
    DEBUG_MARKER()
    if (vbh) {
        GLVertexBuffer const* vb = handle_cast<const GLVertexBuffer*>(vbh);
        destruct(vbh, vb);
    }
}

void OpenGLDriver::destroyIndexBuffer(Handle<HwIndexBuffer> ibh) {
    DEBUG_MARKER()

    if (ibh) {
        auto& gl = mContext;
        GLIndexBuffer const* ib = handle_cast<const GLIndexBuffer*>(ibh);
        gl.deleteBuffers(1, &ib->gl.buffer, GL_ELEMENT_ARRAY_BUFFER);
        destruct(ibh, ib);
    }
}

void OpenGLDriver::destroyBufferObject(Handle<HwBufferObject> boh) {
    DEBUG_MARKER()
    if (boh) {
        auto& gl = mContext;
        GLBufferObject const* bo = handle_cast<const GLBufferObject*>(boh);
        if (UTILS_UNLIKELY(bo->bindingType == BufferObjectBinding::UNIFORM && gl.isES2())) {
            free(bo->gl.buffer);
        } else {
            gl.deleteBuffers(1, &bo->gl.id, bo->gl.binding);
        }
        destruct(boh, bo);
    }
}

void OpenGLDriver::destroyRenderPrimitive(Handle<HwRenderPrimitive> rph) {
    DEBUG_MARKER()

    if (rph) {
        auto& gl = mContext;
        GLRenderPrimitive const* rp = handle_cast<const GLRenderPrimitive*>(rph);
        gl.deleteVertexArray(rp->gl.vao[gl.contextIndex]);

        // If we have a name in the "other" context, we need to schedule the destroy for
        // later, because it can't be done here. VAOs are "container objects" and are not
        // shared between contexts.
        size_t const otherContextIndex = 1 - gl.contextIndex;
        GLuint const nameInOtherContext = rp->gl.vao[otherContextIndex];
        if (UTILS_UNLIKELY(nameInOtherContext)) {
            gl.destroyWithContext(otherContextIndex,
                    [name = nameInOtherContext](OpenGLContext& gl) {
                gl.deleteVertexArray(name);
            });
        }

        destruct(rph, rp);
    }
}

void OpenGLDriver::destroyProgram(Handle<HwProgram> ph) {
    DEBUG_MARKER()
    if (ph) {
        OpenGLProgram* p = handle_cast<OpenGLProgram*>(ph);
        destruct(ph, p);
    }
}

void OpenGLDriver::destroySamplerGroup(Handle<HwSamplerGroup> sbh) {
    // TODO: goes away
}

void OpenGLDriver::destroyTexture(Handle<HwTexture> th) {
    DEBUG_MARKER()

    if (th) {
        auto& gl = mContext;
        GLTexture* t = handle_cast<GLTexture*>(th);
        if (UTILS_LIKELY(!t->gl.imported)) {
            if (UTILS_LIKELY(t->usage & TextureUsage::SAMPLEABLE)) {
                gl.unbindTexture(t->gl.target, t->gl.id);
                if (UTILS_UNLIKELY(t->hwStream)) {
                    detachStream(t);
                }
                if (UTILS_UNLIKELY(t->target == SamplerType::SAMPLER_EXTERNAL)) {
                    mPlatform.destroyExternalImage(t->externalTexture);
                } else {
                    glDeleteTextures(1, &t->gl.id);
                }
            } else {
                assert_invariant(t->gl.target == GL_RENDERBUFFER);
                glDeleteRenderbuffers(1, &t->gl.id);
            }
            if (t->gl.sidecarRenderBufferMS) {
                glDeleteRenderbuffers(1, &t->gl.sidecarRenderBufferMS);
            }
        } else {
            gl.unbindTexture(t->gl.target, t->gl.id);
        }
        destruct(th, t);
    }
}

void OpenGLDriver::destroyRenderTarget(Handle<HwRenderTarget> rth) {
    DEBUG_MARKER()

    if (rth) {
        auto& gl = mContext;
        GLRenderTarget* rt = handle_cast<GLRenderTarget*>(rth);
        if (rt->gl.fbo) {
            // first unbind this framebuffer if needed
            gl.unbindFramebuffer(GL_FRAMEBUFFER);
        }
        if (rt->gl.fbo_read) {
            // first unbind this framebuffer if needed
            gl.unbindFramebuffer(GL_FRAMEBUFFER);
        }

#ifndef FILAMENT_SILENCE_NOT_SUPPORTED_BY_ES2
        if (UTILS_UNLIKELY(gl.bugs.delay_fbo_destruction)) {
            if (rt->gl.fbo) {
                whenFrameComplete([fbo = rt->gl.fbo]() {
                    glDeleteFramebuffers(1, &fbo);
                });
            }
            if (rt->gl.fbo_read) {
                whenFrameComplete([fbo_read = rt->gl.fbo_read]() {
                    glDeleteFramebuffers(1, &fbo_read);
                });
            }
        } else
#endif
        {
            if (rt->gl.fbo) {
                glDeleteFramebuffers(1, &rt->gl.fbo);
            }
            if (rt->gl.fbo_read) {
                glDeleteFramebuffers(1, &rt->gl.fbo_read);
            }
        }
        destruct(rth, rt);
    }
}

void OpenGLDriver::destroySwapChain(Handle<HwSwapChain> sch) {
    DEBUG_MARKER()

    if (sch) {
        GLSwapChain* sc = handle_cast<GLSwapChain*>(sch);
        mPlatform.destroySwapChain(sc->swapChain);
        destruct(sch, sc);
    }
}

void OpenGLDriver::destroyStream(Handle<HwStream> sh) {
    DEBUG_MARKER()

    if (sh) {
        GLStream* s = handle_cast<GLStream*>(sh);

        // if this stream is still attached to a texture, detach it first
        auto& texturesWithStreamsAttached = mTexturesWithStreamsAttached;
        auto pos = std::find_if(
                texturesWithStreamsAttached.begin(), texturesWithStreamsAttached.end(),
                [s](GLTexture const* t) {
                    return t->hwStream == s;
                });

        if (pos != texturesWithStreamsAttached.end()) {
            detachStream(*pos);
        }

        // and then destroy the stream. Only NATIVE streams have Platform::Stream associated.
        if (s->streamType == StreamType::NATIVE) {
            mPlatform.destroyStream(s->stream);
        }

        // finally destroy the HwStream handle
        destruct(sh, s);
    }
}

void OpenGLDriver::destroyTimerQuery(Handle<HwTimerQuery> tqh) {
    DEBUG_MARKER()

    if (tqh) {
        GLTimerQuery* tq = handle_cast<GLTimerQuery*>(tqh);
        mContext.destroyTimerQuery(tq);
        destruct(tqh, tq);
    }
}

void OpenGLDriver::destroyDescriptorSetLayout(Handle<HwDescriptorSetLayout> dslh) {
    DEBUG_MARKER()
    if (dslh) {
        GLDescriptorSetLayout* dsl = handle_cast<GLDescriptorSetLayout*>(dslh);
        destruct(dslh, dsl);
    }
}

void OpenGLDriver::destroyDescriptorSet(Handle<HwDescriptorSet> dsh) {
    DEBUG_MARKER()
    if (dsh) {
        // unbind the descriptor-set, to avoid use-after-free
        for (auto& bound : mBoundDescriptorSets) {
            if (bound.dsh == dsh) {
                bound = {};
            }
        }
        GLDescriptorSet* ds = handle_cast<GLDescriptorSet*>(dsh);
        destruct(dsh, ds);
    }
}

// ------------------------------------------------------------------------------------------------
// Synchronous APIs
// These are called on the application's thread
// ------------------------------------------------------------------------------------------------

Handle<HwStream> OpenGLDriver::createStreamNative(void* nativeStream) {
    Platform::Stream* stream = mPlatform.createStream(nativeStream);
    return initHandle<GLStream>(stream);
}

Handle<HwStream> OpenGLDriver::createStreamAcquired() {
    return initHandle<GLStream>();
}

// Stashes an acquired external image and a release callback. The image is not bound to OpenGL until
// the subsequent call to beginFrame (see updateStreamAcquired).
//
// setAcquiredImage should be called by the user outside of beginFrame / endFrame, and should be
// called only once per frame. If the user pushes images to the same stream multiple times in a
// single frame, we emit a warning and honor only the final image, but still invoke all callbacks.
void OpenGLDriver::setAcquiredImage(Handle<HwStream> sh, void* hwbuffer,
        CallbackHandler* handler, StreamCallback cb, void* userData) {
    GLStream* glstream = handle_cast<GLStream*>(sh);
    assert_invariant(glstream->streamType == StreamType::ACQUIRED);

    if (UTILS_UNLIKELY(glstream->user_thread.pending.image)) {
        scheduleRelease(glstream->user_thread.pending);
        slog.w << "Acquired image is set more than once per frame." << io::endl;
    }

    glstream->user_thread.pending = mPlatform.transformAcquiredImage({
            hwbuffer, cb, userData, handler });

    if (glstream->user_thread.pending.image != nullptr) {
        // If there's no pending image, do nothing. Note that GL_OES_EGL_image does not let you pass
        // NULL to glEGLImageTargetTexture2DOES, and there is no concept of "detaching" an
        // EGLimage from a texture.
        mStreamsWithPendingAcquiredImage.push_back(glstream);
    }
}

// updateStreams() and setAcquiredImage() are both called from on the application's thread
// and therefore do not require synchronization. The former is always called immediately before
// beginFrame, the latter is called by the user from anywhere outside beginFrame / endFrame.
void OpenGLDriver::updateStreams(DriverApi* driver) {
    if (UTILS_UNLIKELY(!mStreamsWithPendingAcquiredImage.empty())) {
        for (GLStream* s : mStreamsWithPendingAcquiredImage) {
            assert_invariant(s);
            assert_invariant(s->streamType == StreamType::ACQUIRED);

            AcquiredImage const previousImage = s->user_thread.acquired;
            s->user_thread.acquired = s->user_thread.pending;
            s->user_thread.pending = { nullptr };

            // Bind the stashed EGLImage to its corresponding GL texture as soon as we start
            // making the GL calls for the upcoming frame.
            driver->queueCommand([this, s, image = s->user_thread.acquired.image, previousImage]() {

                auto& streams = mTexturesWithStreamsAttached;
                auto pos = std::find_if(streams.begin(), streams.end(),
                        [s](GLTexture const* t) {
                            return t->hwStream == s;
                        });
                if (pos != streams.end()) {
                    GLTexture* t = *pos;
                    bindTexture(OpenGLContext::DUMMY_TEXTURE_BINDING, t);
                    if (mPlatform.setExternalImage(image, t->externalTexture)) {
                        // the target and id can be reset each time
                        t->gl.target = t->externalTexture->target;
                        t->gl.id = t->externalTexture->id;
                        bindTexture(OpenGLContext::DUMMY_TEXTURE_BINDING, t);
                    }
                }

                if (previousImage.image) {
                    scheduleRelease(AcquiredImage(previousImage));
                }
            });
        }
        mStreamsWithPendingAcquiredImage.clear();
    }
}

void OpenGLDriver::setStreamDimensions(Handle<HwStream> sh, uint32_t width, uint32_t height) {
    if (sh) {
        GLStream* s = handle_cast<GLStream*>(sh);
        s->width = width;
        s->height = height;
    }
}

int64_t OpenGLDriver::getStreamTimestamp(Handle<HwStream> sh) {
    if (sh) {
        GLStream* s = handle_cast<GLStream*>(sh);
        return s->user_thread.timestamp;
    }
    return 0;
}

void OpenGLDriver::destroyFence(Handle<HwFence> fh) {
    if (fh) {
        GLFence* f = handle_cast<GLFence*>(fh);
        if (mPlatform.canCreateFence() || mContext.isES2()) {
            mPlatform.destroyFence(f->fence);
        }
        destruct(fh, f);
    }
}

FenceStatus OpenGLDriver::getFenceStatus(Handle<HwFence> fh) {
    if (fh) {
        GLFence* f = handle_cast<GLFence*>(fh);
        if (mPlatform.canCreateFence() || mContext.isES2()) {
            if (f->fence == nullptr) {
                // we can end-up here if:
                // - the platform doesn't support h/w fences
                if (UTILS_UNLIKELY(!mPlatform.canCreateFence())) {
                    return FenceStatus::ERROR;
                }
                // - wait() was called before the fence was asynchronously created.
                return FenceStatus::TIMEOUT_EXPIRED;
            }
            return mPlatform.waitFence(f->fence, 0);
        }
#ifndef FILAMENT_SILENCE_NOT_SUPPORTED_BY_ES2
        else {
            assert_invariant(f->state);
            std::unique_lock lock(f->state->lock);
            f->state->cond.wait_for(lock, std::chrono::nanoseconds(0), [&state = f->state]() {
                return state->status != FenceStatus::TIMEOUT_EXPIRED;
            });
            return f->state->status;
        }
#endif
    }
    return FenceStatus::ERROR;
}

bool OpenGLDriver::isTextureFormatSupported(TextureFormat format) {
    const auto& ext = mContext.ext;
    if (isETC2Compression(format)) {
        return ext.EXT_texture_compression_etc2 ||
               ext.WEBGL_compressed_texture_etc; // WEBGL specific, apparently contains ETC2
    }
    if (isS3TCSRGBCompression(format)) {
        // see https://www.khronos.org/registry/OpenGL/extensions/EXT/EXT_texture_sRGB.txt
        return  ext.WEBGL_compressed_texture_s3tc_srgb || // this is WEBGL specific
                ext.EXT_texture_compression_s3tc_srgb || // this is ES specific
               (ext.EXT_texture_compression_s3tc && ext.EXT_texture_sRGB);
    }
    if (isS3TCCompression(format)) {
        return  ext.EXT_texture_compression_s3tc || // this is ES specific
                ext.WEBGL_compressed_texture_s3tc; // this is WEBGL specific
    }
    if (isRGTCCompression(format)) {
        return  ext.EXT_texture_compression_rgtc;
    }
    if (isBPTCCompression(format)) {
        return  ext.EXT_texture_compression_bptc;
    }
    if (isASTCCompression(format)) {
        return ext.KHR_texture_compression_astc_hdr;
    }
    if (mContext.isES2()) {
        return textureFormatToFormatAndType(format).first != GL_NONE;
    }
    return getInternalFormat(format) != 0;
}

bool OpenGLDriver::isTextureSwizzleSupported() {
#if defined(__EMSCRIPTEN__)
    // WebGL2 doesn't support texture swizzle
    // see https://registry.khronos.org/webgl/specs/latest/2.0/#5.19
    return false;
#elif defined(BACKEND_OPENGL_VERSION_GLES)
    return !mContext.isES2();
#else
    return true;
#endif
}

bool OpenGLDriver::isTextureFormatMipmappable(TextureFormat format) {
    // The OpenGL spec for GenerateMipmap stipulates that it returns INVALID_OPERATION unless
    // the sized internal format is both color-renderable and texture-filterable.
    switch (format) {
        case TextureFormat::DEPTH16:
        case TextureFormat::DEPTH24:
        case TextureFormat::DEPTH32F:
        case TextureFormat::DEPTH24_STENCIL8:
        case TextureFormat::DEPTH32F_STENCIL8:
            return false;
        default:
            return isRenderTargetFormatSupported(format);
    }
}

bool OpenGLDriver::isRenderTargetFormatSupported(TextureFormat format) {
    // Supported formats per http://docs.gl/es3/glRenderbufferStorage, note that desktop OpenGL may
    // support more formats, but it requires querying GL_INTERNALFORMAT_SUPPORTED which is not
    // available in OpenGL ES.
    auto& gl = mContext;
    if (UTILS_UNLIKELY(gl.isES2())) {
        auto [es2format, type] = textureFormatToFormatAndType(format);
        return es2format != GL_NONE && type != GL_NONE;
    }
    switch (format) {
        // Core formats.
        case TextureFormat::R8:
        case TextureFormat::R8UI:
        case TextureFormat::R8I:
        case TextureFormat::STENCIL8:
        case TextureFormat::R16UI:
        case TextureFormat::R16I:
        case TextureFormat::RG8:
        case TextureFormat::RG8UI:
        case TextureFormat::RG8I:
        case TextureFormat::RGB565:
        case TextureFormat::RGB5_A1:
        case TextureFormat::RGBA4:
        case TextureFormat::DEPTH16:
        case TextureFormat::RGB8:
        case TextureFormat::DEPTH24:
        case TextureFormat::R32UI:
        case TextureFormat::R32I:
        case TextureFormat::RG16UI:
        case TextureFormat::RG16I:
        case TextureFormat::RGBA8:
        case TextureFormat::SRGB8_A8:
        case TextureFormat::RGB10_A2:
        case TextureFormat::RGBA8UI:
        case TextureFormat::RGBA8I:
        case TextureFormat::DEPTH32F:
        case TextureFormat::DEPTH24_STENCIL8:
        case TextureFormat::DEPTH32F_STENCIL8:
        case TextureFormat::RG32UI:
        case TextureFormat::RG32I:
        case TextureFormat::RGBA16UI:
        case TextureFormat::RGBA16I:
            return true;

        // Three-component SRGB is a color-renderable texture format in core OpenGL on desktop.
        case TextureFormat::SRGB8:
            return mContext.isAtLeastGL<4, 5>();

        // Half-float formats, requires extension.
        case TextureFormat::R16F:
        case TextureFormat::RG16F:
        case TextureFormat::RGBA16F:
            return gl.ext.EXT_color_buffer_float || gl.ext.EXT_color_buffer_half_float;

        // RGB16F is only supported with EXT_color_buffer_half_float, however
        // some WebGL implementations do not consider this extension to be sufficient:
        // https://bugs.chromium.org/p/chromium/issues/detail?id=941671#c10
        case TextureFormat::RGB16F:
        #if defined(__EMSCRIPTEN__)
            return false;
        #else
            return gl.ext.EXT_color_buffer_half_float;
        #endif

        // Float formats from GL_EXT_color_buffer_float
        case TextureFormat::R32F:
        case TextureFormat::RG32F:
        case TextureFormat::RGBA32F:
            return gl.ext.EXT_color_buffer_float;

        // RGB_11_11_10 is only supported with some  specific extensions
        case TextureFormat::R11F_G11F_B10F:
            return gl.ext.EXT_color_buffer_float || gl.ext.APPLE_color_buffer_packed_float;

        default:
            return false;
    }
}

bool OpenGLDriver::isFrameBufferFetchSupported() {
    auto& gl = mContext;
    return gl.ext.EXT_shader_framebuffer_fetch;
}

bool OpenGLDriver::isFrameBufferFetchMultiSampleSupported() {
    return isFrameBufferFetchSupported();
}

bool OpenGLDriver::isFrameTimeSupported() {
    return TimerQueryFactory::isGpuTimeSupported();
}

bool OpenGLDriver::isAutoDepthResolveSupported() {
    // TODO: this should return true only for GLES3.1+ and EXT_multisampled_render_to_texture2
    return true;
}

bool OpenGLDriver::isSRGBSwapChainSupported() {
    if (UTILS_UNLIKELY(mContext.isES2())) {
        // On ES2 backend (i.e. feature level 0), we always pretend to the client that sRGB
        // SwapChain are available. If we actually have that feature, it'll be used, otherwise
        // we emulate it in the shaders.
        return true;
    }
    return mPlatform.isSRGBSwapChainSupported();
}

bool OpenGLDriver::isProtectedContentSupported() {
    return mPlatform.isProtectedContextSupported();
}

bool OpenGLDriver::isStereoSupported() {
    // Instanced-stereo requires instancing and EXT_clip_cull_distance.
    // Multiview-stereo requires ES 3.0 and OVR_multiview2.
    if (UTILS_UNLIKELY(mContext.isES2())) {
        return false;
    }
    switch (mDriverConfig.stereoscopicType) {
        case backend::StereoscopicType::INSTANCED:
            return mContext.ext.EXT_clip_cull_distance;
        case backend::StereoscopicType::MULTIVIEW:
            return mContext.ext.OVR_multiview2;
        case backend::StereoscopicType::NONE:
            return false;
    }
}

bool OpenGLDriver::isParallelShaderCompileSupported() {
    return mShaderCompilerService.isParallelShaderCompileSupported();
}

bool OpenGLDriver::isDepthStencilResolveSupported() {
    return true;
}

bool OpenGLDriver::isDepthStencilBlitSupported(TextureFormat format) {
    return true;
}

bool OpenGLDriver::isProtectedTexturesSupported() {
    return getContext().ext.EXT_protected_textures;
}

bool OpenGLDriver::isWorkaroundNeeded(Workaround workaround) {
    switch (workaround) {
        case Workaround::SPLIT_EASU:
            return mContext.bugs.split_easu;
        case Workaround::ALLOW_READ_ONLY_ANCILLARY_FEEDBACK_LOOP:
            return mContext.bugs.allow_read_only_ancillary_feedback_loop;
        case Workaround::ADRENO_UNIFORM_ARRAY_CRASH:
            return mContext.bugs.enable_initialize_non_used_uniform_array;
        case Workaround::DISABLE_BLIT_INTO_TEXTURE_ARRAY:
            return mContext.bugs.disable_blit_into_texture_array;
        case Workaround::POWER_VR_SHADER_WORKAROUNDS:
            return mContext.bugs.powervr_shader_workarounds;
        default:
            return false;
    }
    return false;
}

FeatureLevel OpenGLDriver::getFeatureLevel() {
    return mContext.getFeatureLevel();
}

math::float2 OpenGLDriver::getClipSpaceParams() {
    return mContext.ext.EXT_clip_control ?
           // z-coordinate of virtual and physical clip-space is in [-w, 0]
           math::float2{ 1.0f, 0.0f } :
           // z-coordinate of virtual clip-space is in [-w,0], physical is in [-w, w]
           math::float2{ 2.0f, -1.0f };
}

uint8_t OpenGLDriver::getMaxDrawBuffers() {
    return std::min(MRT::MAX_SUPPORTED_RENDER_TARGET_COUNT, uint8_t(mContext.gets.max_draw_buffers));
}

size_t OpenGLDriver::getMaxUniformBufferSize() {
    return mContext.gets.max_uniform_block_size;
}

// ------------------------------------------------------------------------------------------------
// Swap chains
// ------------------------------------------------------------------------------------------------


void OpenGLDriver::commit(Handle<HwSwapChain> sch) {
    DEBUG_MARKER()

    GLSwapChain* sc = handle_cast<GLSwapChain*>(sch);
    mPlatform.commit(sc->swapChain);

#ifndef FILAMENT_SILENCE_NOT_SUPPORTED_BY_ES2
    if (UTILS_UNLIKELY(!mFrameCompleteOps.empty())) {
        whenGpuCommandsComplete([ops = std::move(mFrameCompleteOps)]() {
            for (auto&& op: ops) {
                op();
            }
        });
    }
#endif
}

void OpenGLDriver::makeCurrent(Handle<HwSwapChain> schDraw, Handle<HwSwapChain> schRead) {
    DEBUG_MARKER()

    GLSwapChain* scDraw = handle_cast<GLSwapChain*>(schDraw);
    GLSwapChain* scRead = handle_cast<GLSwapChain*>(schRead);

    mPlatform.makeCurrent(scDraw->swapChain, scRead->swapChain,
            [this]() {
                // OpenGL context is about to change, unbind everything
                mContext.unbindEverything();
            },
            [this](size_t index) {
                // OpenGL context has changed, resynchronize the state with the cache
                mContext.synchronizeStateAndCache(index);
                slog.d << "*** OpenGL context change : " << (index ? "protected" : "default") << io::endl;
            });

    mCurrentDrawSwapChain = scDraw;

    // From the GL spec for glViewport and glScissor:
    // When a GL context is first attached to a window, width and height are set to the
    // dimensions of that window.
    // So basically, our viewport/scissor can be reset to "something" here.
    mContext.state.window.viewport = {};
    mContext.state.window.scissor = {};
}

// ------------------------------------------------------------------------------------------------
// Updating driver objects
// ------------------------------------------------------------------------------------------------

void OpenGLDriver::setVertexBufferObject(Handle<HwVertexBuffer> vbh,
        uint32_t index, Handle<HwBufferObject> boh) {
   DEBUG_MARKER()

    GLVertexBuffer* vb = handle_cast<GLVertexBuffer *>(vbh);
    GLBufferObject* bo = handle_cast<GLBufferObject *>(boh);

    assert_invariant(bo->gl.binding == GL_ARRAY_BUFFER);

    // If the specified VBO handle is different from what's already in the slot, then update the
    // slot and bump the cyclical version number. Dependent VAOs use the version number to detect
    // when they should be updated.
    if (vb->gl.buffers[index] != bo->gl.id) {
        vb->gl.buffers[index] = bo->gl.id;
        static constexpr uint32_t kMaxVersion =
                std::numeric_limits<decltype(vb->bufferObjectsVersion)>::max();
        const uint32_t version = vb->bufferObjectsVersion;
        vb->bufferObjectsVersion = (version + 1) % kMaxVersion;
    }

    CHECK_GL_ERROR(utils::slog.e)
}

void OpenGLDriver::updateIndexBuffer(
        Handle<HwIndexBuffer> ibh, BufferDescriptor&& p, uint32_t byteOffset) {
    DEBUG_MARKER()

    auto& gl = mContext;
    GLIndexBuffer* ib = handle_cast<GLIndexBuffer *>(ibh);
    assert_invariant(ib->elementSize == 2 || ib->elementSize == 4);

    gl.bindVertexArray(nullptr);
    gl.bindBuffer(GL_ELEMENT_ARRAY_BUFFER, ib->gl.buffer);
    glBufferSubData(GL_ELEMENT_ARRAY_BUFFER, byteOffset, (GLsizeiptr)p.size, p.buffer);

    scheduleDestroy(std::move(p));

    CHECK_GL_ERROR(utils::slog.e)
}

void OpenGLDriver::updateBufferObject(
        Handle<HwBufferObject> boh, BufferDescriptor&& bd, uint32_t byteOffset) {
    DEBUG_MARKER()

    auto& gl = mContext;
    GLBufferObject* bo = handle_cast<GLBufferObject *>(boh);

    assert_invariant(bd.size + byteOffset <= bo->byteCount);

    if (bo->gl.binding == GL_ARRAY_BUFFER) {
        gl.bindVertexArray(nullptr);
    }

    if (UTILS_UNLIKELY(bo->bindingType == BufferObjectBinding::UNIFORM && gl.isES2())) {
        assert_invariant(bo->gl.buffer);
        memcpy(static_cast<uint8_t*>(bo->gl.buffer) + byteOffset, bd.buffer, bd.size);
        bo->age++;
    } else {
        assert_invariant(bo->gl.id);
        gl.bindBuffer(bo->gl.binding, bo->gl.id);
        if (byteOffset == 0 && bd.size == bo->byteCount) {
            // it looks like it's generally faster (or not worse) to use glBufferData()
            glBufferData(bo->gl.binding, (GLsizeiptr)bd.size, bd.buffer, getBufferUsage(bo->usage));
        } else {
            // glBufferSubData() could be catastrophically inefficient if several are
            // issued during the same frame. Currently, we're not doing that though.
            glBufferSubData(bo->gl.binding, byteOffset, (GLsizeiptr)bd.size, bd.buffer);
        }
    }

    scheduleDestroy(std::move(bd));

    CHECK_GL_ERROR(utils::slog.e)
}

void OpenGLDriver::updateBufferObjectUnsynchronized(
        Handle<HwBufferObject> boh, BufferDescriptor&& bd, uint32_t byteOffset) {
    DEBUG_MARKER()

    if (UTILS_UNLIKELY(mContext.isES2())) {
        updateBufferObject(boh, std::move(bd), byteOffset);
        return;
    }

#ifndef FILAMENT_SILENCE_NOT_SUPPORTED_BY_ES2
    if constexpr (!HAS_MAPBUFFERS) {
        updateBufferObject(boh, std::move(bd), byteOffset);
    } else {
        GLBufferObject* bo = handle_cast<GLBufferObject*>(boh);

        assert_invariant(bo->gl.id);
        assert_invariant(bd.size + byteOffset <= bo->byteCount);

        if (bo->gl.binding != GL_UNIFORM_BUFFER) {
            // TODO: use updateBuffer() for all types of buffer? Make sure GL supports that.
            updateBufferObject(boh, std::move(bd), byteOffset);
        } else {
            auto& gl = mContext;
            gl.bindBuffer(bo->gl.binding, bo->gl.id);
retry:
            void* const vaddr = glMapBufferRange(bo->gl.binding, byteOffset, (GLsizeiptr)bd.size,
                    GL_MAP_WRITE_BIT |
                    GL_MAP_INVALIDATE_RANGE_BIT |
                    GL_MAP_UNSYNCHRONIZED_BIT);
            if (UTILS_LIKELY(vaddr)) {
                memcpy(vaddr, bd.buffer, bd.size);
                if (UTILS_UNLIKELY(glUnmapBuffer(bo->gl.binding) == GL_FALSE)) {
                    // According to the spec, UnmapBuffer can return FALSE in rare conditions (e.g.
                    // during a screen mode change). Note that this is not a GL error, and we can handle
                    // it by simply making a second attempt.
                    goto retry; // NOLINT(cppcoreguidelines-avoid-goto,hicpp-avoid-goto)
                }
            } else {
                // handle mapping error, revert to glBufferSubData()
                glBufferSubData(bo->gl.binding, byteOffset, (GLsizeiptr)bd.size, bd.buffer);
            }
            scheduleDestroy(std::move(bd));
        }
    }
    CHECK_GL_ERROR(utils::slog.e)
#endif
}

void OpenGLDriver::resetBufferObject(Handle<HwBufferObject> boh) {
    DEBUG_MARKER()

    auto& gl = mContext;
    GLBufferObject* bo = handle_cast<GLBufferObject*>(boh);

    if (UTILS_UNLIKELY(bo->bindingType == BufferObjectBinding::UNIFORM && gl.isES2())) {
        // nothing to do here
    } else {
        assert_invariant(bo->gl.id);
        gl.bindBuffer(bo->gl.binding, bo->gl.id);
        glBufferData(bo->gl.binding, bo->byteCount, nullptr, getBufferUsage(bo->usage));
    }
}

void OpenGLDriver::updateSamplerGroup(Handle<HwSamplerGroup> sbh, BufferDescriptor&& data) {
    // TODO: goes away
}

void OpenGLDriver::setMinMaxLevels(Handle<HwTexture> th, uint32_t minLevel, uint32_t maxLevel) {
    DEBUG_MARKER()

#ifndef FILAMENT_SILENCE_NOT_SUPPORTED_BY_ES2
    auto& gl = mContext;
    if (!gl.isES2()) {
        GLTexture* t = handle_cast<GLTexture*>(th);
        bindTexture(OpenGLContext::DUMMY_TEXTURE_BINDING, t);
        gl.activeTexture(OpenGLContext::DUMMY_TEXTURE_BINDING);

        // Must fit within int8_t.
        assert_invariant(minLevel <= 0x7f && maxLevel <= 0x7f);

        t->gl.baseLevel = (int8_t)minLevel;
        glTexParameteri(t->gl.target, GL_TEXTURE_BASE_LEVEL, t->gl.baseLevel);

        t->gl.maxLevel = (int8_t)maxLevel; // NOTE: according to the GL spec, the default value of this 1000
        glTexParameteri(t->gl.target, GL_TEXTURE_MAX_LEVEL, t->gl.maxLevel);
    }
#endif
}

void OpenGLDriver::update3DImage(Handle<HwTexture> th,
        uint32_t level, uint32_t xoffset, uint32_t yoffset, uint32_t zoffset,
        uint32_t width, uint32_t height, uint32_t depth,
        PixelBufferDescriptor&& data) {
    DEBUG_MARKER()

    GLTexture* t = handle_cast<GLTexture *>(th);
    if (data.type == PixelDataType::COMPRESSED) {
        setCompressedTextureData(t,
                level, xoffset, yoffset, zoffset, width, height, depth, std::move(data));
    } else {
        setTextureData(t,
                level, xoffset, yoffset, zoffset, width, height, depth, std::move(data));
    }
}

void OpenGLDriver::generateMipmaps(Handle<HwTexture> th) {
    DEBUG_MARKER()

    auto& gl = mContext;
    GLTexture* t = handle_cast<GLTexture *>(th);
#if defined(BACKEND_OPENGL_LEVEL_GLES31)
    assert_invariant(t->gl.target != GL_TEXTURE_2D_MULTISAMPLE);
#endif
    // Note: glGenerateMimap can also fail if the internal format is not both
    // color-renderable and filterable (i.e.: doesn't work for depth)
    bindTexture(OpenGLContext::DUMMY_TEXTURE_BINDING, t);
    gl.activeTexture(OpenGLContext::DUMMY_TEXTURE_BINDING);

    t->gl.baseLevel = 0;
    t->gl.maxLevel = static_cast<int8_t>(t->levels - 1);

#ifndef FILAMENT_SILENCE_NOT_SUPPORTED_BY_ES2
    if (!gl.isES2()) {
        glTexParameteri(t->gl.target, GL_TEXTURE_BASE_LEVEL, t->gl.baseLevel);
        glTexParameteri(t->gl.target, GL_TEXTURE_MAX_LEVEL, t->gl.maxLevel);
    }
#endif

    glGenerateMipmap(t->gl.target);

    CHECK_GL_ERROR(utils::slog.e)
}

void OpenGLDriver::setTextureData(GLTexture* t, uint32_t level,
        uint32_t xoffset, uint32_t yoffset, uint32_t zoffset,
        uint32_t width, uint32_t height, uint32_t depth,
        PixelBufferDescriptor&& p) {
    auto& gl = mContext;

    assert_invariant(t != nullptr);
    assert_invariant(xoffset + width <= std::max(1u, t->width >> level));
    assert_invariant(yoffset + height <= std::max(1u, t->height >> level));
    assert_invariant(t->samples <= 1);

    if (UTILS_UNLIKELY(t->gl.target == GL_TEXTURE_EXTERNAL_OES)) {
        // this is in fact an external texture, this becomes a no-op.
        return;
    }

    GLenum glFormat;
    GLenum glType;
    if (mContext.isES2()) {
        auto formatAndType = textureFormatToFormatAndType(t->format);
        glFormat = formatAndType.first;
        glType = formatAndType.second;
    } else {
        glFormat = getFormat(p.format);
        glType = getType(p.type);
    }

#ifndef FILAMENT_SILENCE_NOT_SUPPORTED_BY_ES2
    if (!gl.isES2()) {
        gl.pixelStore(GL_UNPACK_ROW_LENGTH, GLint(p.stride));
    }
#endif
    gl.pixelStore(GL_UNPACK_ALIGNMENT, GLint(p.alignment));

    // This is equivalent to using GL_UNPACK_SKIP_PIXELS and GL_UNPACK_SKIP_ROWS
    using PBD = PixelBufferDescriptor;
    size_t const stride = p.stride ? p.stride : width;
    size_t const bpp = PBD::computeDataSize(p.format, p.type, 1, 1, 1);
    size_t const bpr = PBD::computeDataSize(p.format, p.type, stride, 1, p.alignment);
    size_t const bpl = bpr * height; // TODO: PBD should have a "layer stride"
    void const* const buffer = static_cast<char const*>(p.buffer)
            + bpp* p.left + bpr * p.top + bpl * 0; // TODO: PBD should have a p.depth

    switch (t->target) {
        case SamplerType::SAMPLER_EXTERNAL:
            // if we get there, it's because the user is trying to use an external texture,
            // but it's not supported, so instead, we behave like a texture2d.
            // fallthrough...
        case SamplerType::SAMPLER_2D:
            // NOTE: GL_TEXTURE_2D_MULTISAMPLE is not allowed
            bindTexture(OpenGLContext::DUMMY_TEXTURE_BINDING, t);
            gl.activeTexture(OpenGLContext::DUMMY_TEXTURE_BINDING);
            assert_invariant(t->gl.target == GL_TEXTURE_2D);
            glTexSubImage2D(t->gl.target, GLint(level),
                    GLint(xoffset), GLint(yoffset),
                    GLsizei(width), GLsizei(height), glFormat, glType, buffer);
            break;
        case SamplerType::SAMPLER_3D:
            assert_invariant(!gl.isES2());
#ifndef FILAMENT_SILENCE_NOT_SUPPORTED_BY_ES2
            assert_invariant(zoffset + depth <= std::max(1u, t->depth >> level));
            bindTexture(OpenGLContext::DUMMY_TEXTURE_BINDING, t);
            gl.activeTexture(OpenGLContext::DUMMY_TEXTURE_BINDING);
            assert_invariant(t->gl.target == GL_TEXTURE_3D);
            glTexSubImage3D(t->gl.target, GLint(level),
                    GLint(xoffset), GLint(yoffset), GLint(zoffset),
                    GLsizei(width), GLsizei(height), GLsizei(depth), glFormat, glType, buffer);
#endif
            break;
        case SamplerType::SAMPLER_2D_ARRAY:
        case SamplerType::SAMPLER_CUBEMAP_ARRAY:
            assert_invariant(!gl.isES2());
#ifndef FILAMENT_SILENCE_NOT_SUPPORTED_BY_ES2
            assert_invariant(zoffset + depth <= t->depth);
            // NOTE: GL_TEXTURE_2D_MULTISAMPLE is not allowed
            bindTexture(OpenGLContext::DUMMY_TEXTURE_BINDING, t);
            gl.activeTexture(OpenGLContext::DUMMY_TEXTURE_BINDING);
            assert_invariant(t->gl.target == GL_TEXTURE_2D_ARRAY ||
                    t->gl.target == GL_TEXTURE_CUBE_MAP_ARRAY);
            glTexSubImage3D(t->gl.target, GLint(level),
                    GLint(xoffset), GLint(yoffset), GLint(zoffset),
                    GLsizei(width), GLsizei(height), GLsizei(depth), glFormat, glType, buffer);
#endif
            break;
        case SamplerType::SAMPLER_CUBEMAP: {
            assert_invariant(t->gl.target == GL_TEXTURE_CUBE_MAP);
            bindTexture(OpenGLContext::DUMMY_TEXTURE_BINDING, t);
            gl.activeTexture(OpenGLContext::DUMMY_TEXTURE_BINDING);

            assert_invariant(width == height);
            const size_t faceSize = PixelBufferDescriptor::computeDataSize(
                    p.format, p.type, p.stride ? p.stride : width, height, p.alignment);
            assert_invariant(zoffset + depth <= 6);
            UTILS_NOUNROLL
            for (size_t face = 0; face < depth; face++) {
                GLenum const target = getCubemapTarget(zoffset + face);
                glTexSubImage2D(target, GLint(level), GLint(xoffset), GLint(yoffset),
                        GLsizei(width), GLsizei(height), glFormat, glType,
                        static_cast<uint8_t const*>(buffer) + faceSize * face);
            }
            break;
        }
    }

#ifndef FILAMENT_SILENCE_NOT_SUPPORTED_BY_ES2
    if (!gl.isES2()) {
        // Update the base/max LOD, so we don't access undefined LOD. this allows the app to
        // specify levels as they become available.
        if (int8_t(level) < t->gl.baseLevel) {
            t->gl.baseLevel = int8_t(level);
            glTexParameteri(t->gl.target, GL_TEXTURE_BASE_LEVEL, t->gl.baseLevel);
        }
        if (int8_t(level) > t->gl.maxLevel) {
            t->gl.maxLevel = int8_t(level);
            glTexParameteri(t->gl.target, GL_TEXTURE_MAX_LEVEL, t->gl.maxLevel);
        }
    }
#endif

    scheduleDestroy(std::move(p));

    CHECK_GL_ERROR(utils::slog.e)
}

void OpenGLDriver::setCompressedTextureData(GLTexture* t, uint32_t level,
        uint32_t xoffset, uint32_t yoffset, uint32_t zoffset,
        uint32_t width, uint32_t height, uint32_t depth,
        PixelBufferDescriptor&& p) {
    auto& gl = mContext;

    assert_invariant(xoffset + width <= std::max(1u, t->width >> level));
    assert_invariant(yoffset + height <= std::max(1u, t->height >> level));
    assert_invariant(zoffset + depth <= t->depth);
    assert_invariant(t->samples <= 1);

    if (UTILS_UNLIKELY(t->gl.target == GL_TEXTURE_EXTERNAL_OES)) {
        // this is in fact an external texture, this becomes a no-op.
        return;
    }

    // TODO: maybe assert that the CompressedPixelDataType is the same as the internalFormat

    GLsizei const imageSize = GLsizei(p.imageSize);

    //  TODO: maybe assert the size is right (b/c we can compute it ourselves)

    switch (t->target) {
        case SamplerType::SAMPLER_EXTERNAL:
            // if we get there, it's because the user is trying to use an external texture,
            // but it's not supported, so instead, we behave like a texture2d.
            // fallthrough...
        case SamplerType::SAMPLER_2D:
            // NOTE: GL_TEXTURE_2D_MULTISAMPLE is not allowed
            bindTexture(OpenGLContext::DUMMY_TEXTURE_BINDING, t);
            gl.activeTexture(OpenGLContext::DUMMY_TEXTURE_BINDING);
            assert_invariant(t->gl.target == GL_TEXTURE_2D);
            glCompressedTexSubImage2D(t->gl.target, GLint(level),
                    GLint(xoffset), GLint(yoffset),
                    GLsizei(width), GLsizei(height),
                    t->gl.internalFormat, imageSize, p.buffer);
            break;
        case SamplerType::SAMPLER_3D:
            assert_invariant(!gl.isES2());
#ifndef FILAMENT_SILENCE_NOT_SUPPORTED_BY_ES2
            bindTexture(OpenGLContext::DUMMY_TEXTURE_BINDING, t);
            gl.activeTexture(OpenGLContext::DUMMY_TEXTURE_BINDING);
            assert_invariant(t->gl.target == GL_TEXTURE_3D);
            glCompressedTexSubImage3D(t->gl.target, GLint(level),
                    GLint(xoffset), GLint(yoffset), GLint(zoffset),
                    GLsizei(width), GLsizei(height), GLsizei(depth),
                    t->gl.internalFormat, imageSize, p.buffer);
#endif
            break;
        case SamplerType::SAMPLER_2D_ARRAY:
        case SamplerType::SAMPLER_CUBEMAP_ARRAY:
            assert_invariant(!gl.isES2());
#ifndef FILAMENT_SILENCE_NOT_SUPPORTED_BY_ES2
            assert_invariant(t->gl.target == GL_TEXTURE_2D_ARRAY ||
                    t->gl.target == GL_TEXTURE_CUBE_MAP_ARRAY);
            glCompressedTexSubImage3D(t->gl.target, GLint(level),
                    GLint(xoffset), GLint(yoffset), GLint(zoffset),
                    GLsizei(width), GLsizei(height), GLsizei(depth),
                    t->gl.internalFormat, imageSize, p.buffer);
#endif
            break;
        case SamplerType::SAMPLER_CUBEMAP: {
            assert_invariant(t->gl.target == GL_TEXTURE_CUBE_MAP);
            bindTexture(OpenGLContext::DUMMY_TEXTURE_BINDING, t);
            gl.activeTexture(OpenGLContext::DUMMY_TEXTURE_BINDING);

            assert_invariant(width == height);
            const size_t faceSize = PixelBufferDescriptor::computeDataSize(
                    p.format, p.type, p.stride ? p.stride : width, height, p.alignment);

            UTILS_NOUNROLL
            for (size_t face = 0; face < depth; face++) {
                GLenum const target = getCubemapTarget(zoffset + face);
                glCompressedTexSubImage2D(target, GLint(level), GLint(xoffset), GLint(yoffset),
                        GLsizei(width), GLsizei(height), t->gl.internalFormat,
                        imageSize, static_cast<uint8_t const*>(p.buffer) + faceSize * face);
            }
            break;
        }
    }

#ifndef FILAMENT_SILENCE_NOT_SUPPORTED_BY_ES2
    if (!gl.isES2()) {
        // Update the base/max LOD, so we don't access undefined LOD. this allows the app to
        // specify levels as they become available.
        if (int8_t(level) < t->gl.baseLevel) {
            t->gl.baseLevel = int8_t(level);
            glTexParameteri(t->gl.target, GL_TEXTURE_BASE_LEVEL, t->gl.baseLevel);
        }
        if (int8_t(level) > t->gl.maxLevel) {
            t->gl.maxLevel = int8_t(level);
            glTexParameteri(t->gl.target, GL_TEXTURE_MAX_LEVEL, t->gl.maxLevel);
        }
    }
#endif

    scheduleDestroy(std::move(p));

    CHECK_GL_ERROR(utils::slog.e)
}

void OpenGLDriver::setupExternalImage(void* image) {
    mPlatform.retainExternalImage(image);
}

void OpenGLDriver::setExternalImage(Handle<HwTexture> th, void* image) {
    DEBUG_MARKER()
    GLTexture* t = handle_cast<GLTexture*>(th);
    assert_invariant(t);
    assert_invariant(t->target == SamplerType::SAMPLER_EXTERNAL);

    bindTexture(OpenGLContext::DUMMY_TEXTURE_BINDING, t);
    if (mPlatform.setExternalImage(image, t->externalTexture)) {
        // the target and id can be reset each time
        t->gl.target = t->externalTexture->target;
        t->gl.id = t->externalTexture->id;
        bindTexture(OpenGLContext::DUMMY_TEXTURE_BINDING, t);
    }
}

void OpenGLDriver::setExternalImagePlane(Handle<HwTexture> th, void* image, uint32_t plane) {
    DEBUG_MARKER()
}

void OpenGLDriver::setExternalStream(Handle<HwTexture> th, Handle<HwStream> sh) {
    auto& gl = mContext;
    if (gl.ext.OES_EGL_image_external_essl3) {
        DEBUG_MARKER()

        GLTexture* t = handle_cast<GLTexture*>(th);
        if (UTILS_LIKELY(sh)) {
            GLStream* s = handle_cast<GLStream*>(sh);
            if (UTILS_LIKELY(!t->hwStream)) {
                // we're not attached already
                attachStream(t, s);
            } else {
                if (s->stream != t->hwStream->stream) {
                    // attaching to a different stream, detach the old one first
                    replaceStream(t, s);
                }
            }
        } else if (t->hwStream) {
            // do nothing if we're not attached already
            detachStream(t);
        }
    }
}

UTILS_NOINLINE
void OpenGLDriver::attachStream(GLTexture* t, GLStream* hwStream) noexcept {
    mTexturesWithStreamsAttached.push_back(t);

    switch (hwStream->streamType) {
        case StreamType::NATIVE:
            mPlatform.attach(hwStream->stream, t->gl.id);
            break;
        case StreamType::ACQUIRED:
            break;
    }
    t->hwStream = hwStream;
}

UTILS_NOINLINE
void OpenGLDriver::detachStream(GLTexture* t) noexcept {
    auto& gl = mContext;
    auto& texturesWithStreamsAttached = mTexturesWithStreamsAttached;
    auto pos = std::find(texturesWithStreamsAttached.begin(), texturesWithStreamsAttached.end(), t);
    if (pos != texturesWithStreamsAttached.end()) {
        texturesWithStreamsAttached.erase(pos);
    }

    GLStream* s = static_cast<GLStream*>(t->hwStream); // NOLINT(cppcoreguidelines-pro-type-static-cast-downcast)
    switch (s->streamType) {
        case StreamType::NATIVE:
            mPlatform.detach(t->hwStream->stream);
            // ^ this deletes the texture id
            break;
        case StreamType::ACQUIRED:
            gl.unbindTexture(t->gl.target, t->gl.id);
            glDeleteTextures(1, &t->gl.id);
            break;
    }

    glGenTextures(1, &t->gl.id);

    t->hwStream = nullptr;
}

UTILS_NOINLINE
void OpenGLDriver::replaceStream(GLTexture* texture, GLStream* newStream) noexcept {
    assert_invariant(newStream && "Do not use replaceStream to detach a stream.");

    // This could be implemented via detachStream + attachStream but inlining allows
    // a few small optimizations, like not touching the mExternalStreams list.

    GLStream* oldStream = static_cast<GLStream*>(texture->hwStream); // NOLINT(cppcoreguidelines-pro-type-static-cast-downcast)
    switch (oldStream->streamType) {
        case StreamType::NATIVE:
            mPlatform.detach(texture->hwStream->stream);
            // ^ this deletes the texture id
            break;
        case StreamType::ACQUIRED:
            break;
    }

    switch (newStream->streamType) {
        case StreamType::NATIVE:
            glGenTextures(1, &texture->gl.id);
            mPlatform.attach(newStream->stream, texture->gl.id);
            break;
        case StreamType::ACQUIRED:
            // Just re-use the old texture id.
            break;
    }

    texture->hwStream = newStream;
}

void OpenGLDriver::beginTimerQuery(Handle<HwTimerQuery> tqh) {
    DEBUG_MARKER()
    GLTimerQuery* tq = handle_cast<GLTimerQuery*>(tqh);
    mContext.beginTimeElapsedQuery(tq);
}

void OpenGLDriver::endTimerQuery(Handle<HwTimerQuery> tqh) {
    DEBUG_MARKER()
    GLTimerQuery* tq = handle_cast<GLTimerQuery*>(tqh);
    mContext.endTimeElapsedQuery(*this, tq);
}

TimerQueryResult OpenGLDriver::getTimerQueryValue(Handle<HwTimerQuery> tqh, uint64_t* elapsedTime) {
    GLTimerQuery* tq = handle_cast<GLTimerQuery*>(tqh);
    return TimerQueryFactoryInterface::getTimerQueryValue(tq, elapsedTime);
}

void OpenGLDriver::compilePrograms(CompilerPriorityQueue,
        CallbackHandler* handler, CallbackHandler::Callback callback, void* user) {
    if (callback) {
        getShaderCompilerService().notifyWhenAllProgramsAreReady(handler, callback, user);
    }
}

void OpenGLDriver::beginRenderPass(Handle<HwRenderTarget> rth,
        const RenderPassParams& params) {
    DEBUG_MARKER()

    getShaderCompilerService().tick();

    auto& gl = mContext;

    mRenderPassTarget = rth;
    mRenderPassParams = params;

    GLRenderTarget* rt = handle_cast<GLRenderTarget*>(rth);

    // If we're rendering into the default render target (i.e. into the current SwapChain),
    // get the value of the output colorspace from there, otherwise it's always linear.
    assert_invariant(!rt->gl.isDefault || mCurrentDrawSwapChain);
    mRec709OutputColorspace = rt->gl.isDefault ? mCurrentDrawSwapChain->rec709 : false;

    const TargetBufferFlags clearFlags = params.flags.clear & rt->targets;
    TargetBufferFlags discardFlags = params.flags.discardStart & rt->targets;

    GLuint const fbo = gl.bindFramebuffer(GL_FRAMEBUFFER, rt->gl.fbo);
    CHECK_GL_FRAMEBUFFER_STATUS(utils::slog.e, GL_FRAMEBUFFER)

    if (gl.ext.EXT_discard_framebuffer
            && !gl.bugs.disable_invalidate_framebuffer) {
        AttachmentArray attachments; // NOLINT
        GLsizei const attachmentCount = getAttachments(attachments, discardFlags, !fbo);
        if (attachmentCount) {
            gl.procs.invalidateFramebuffer(GL_FRAMEBUFFER, attachmentCount, attachments.data());
        }
        CHECK_GL_ERROR(utils::slog.e)
    } else {
        // It's important to clear the framebuffer before drawing, as it resets
        // the fb to a known state (resets fb compression and possibly other things).
        // So we use glClear instead of glInvalidateFramebuffer
        gl.disable(GL_SCISSOR_TEST);
        clearWithRasterPipe(discardFlags & ~clearFlags, { 0.0f }, 0.0f, 0);
    }

    if (rt->gl.fbo_read) {
        // we have a multi-sample RenderTarget with non multi-sample attachments (i.e. this is the
        // EXT_multisampled_render_to_texture emulation).
        // We would need to perform a "backward" resolve, i.e. load the resolved texture into the
        // tile, everything must appear as though the multi-sample buffer was lost.
        // However, Filament specifies that a non multi-sample attachment to a
        // multi-sample RenderTarget is always discarded. We do this because implementing
        // the load on Metal is not trivial, and it's not a feature we rely on at this time.
        discardFlags |= rt->gl.resolve;
    }

    if (any(clearFlags)) {
        gl.disable(GL_SCISSOR_TEST);
        clearWithRasterPipe(clearFlags,
                params.clearColor, (GLfloat)params.clearDepth, (GLint)params.clearStencil);
    }

    // we need to reset those after we call clearWithRasterPipe()
    mRenderPassColorWrite   = any(clearFlags & TargetBufferFlags::COLOR_ALL);
    mRenderPassDepthWrite   = any(clearFlags & TargetBufferFlags::DEPTH);
    mRenderPassStencilWrite = any(clearFlags & TargetBufferFlags::STENCIL);

    static_assert(sizeof(GLsizei) >= sizeof(uint32_t));
    gl.viewport(params.viewport.left, params.viewport.bottom,
            (GLsizei)std::min(uint32_t(std::numeric_limits<int32_t>::max()), params.viewport.width),
            (GLsizei)std::min(uint32_t(std::numeric_limits<int32_t>::max()), params.viewport.height));

    gl.depthRange(params.depthRange.near, params.depthRange.far);

#ifndef NDEBUG
    // clear the discarded (but not the cleared ones) buffers in debug builds
    gl.disable(GL_SCISSOR_TEST);
    clearWithRasterPipe(discardFlags & ~clearFlags,
            { 1, 0, 0, 1 }, 1.0, 0);
#endif
}

void OpenGLDriver::endRenderPass(int) {
    DEBUG_MARKER()
    auto& gl = mContext;

    assert_invariant(mRenderPassTarget); // endRenderPass() called without beginRenderPass()?

    GLRenderTarget const* const rt = handle_cast<GLRenderTarget*>(mRenderPassTarget);

    TargetBufferFlags discardFlags = mRenderPassParams.flags.discardEnd & rt->targets;
    if (rt->gl.fbo_read) {
        resolvePass(ResolveAction::STORE, rt, discardFlags);
    }

    if (!mRenderPassColorWrite) {
        // ignore discard flags if the buffer wasn't written at all
        discardFlags &= ~TargetBufferFlags::COLOR_ALL;
    }
    if (!mRenderPassDepthWrite) {
        // ignore discard flags if the buffer wasn't written at all
        discardFlags &= ~TargetBufferFlags::DEPTH;
    }
    if (!mRenderPassStencilWrite) {
        // ignore discard flags if the buffer wasn't written at all
        discardFlags &= ~TargetBufferFlags::STENCIL;
    }

    if (rt->gl.isDefault) {
        assert_invariant(mCurrentDrawSwapChain);
        discardFlags &= ~mPlatform.getPreservedFlags(mCurrentDrawSwapChain->swapChain);
    }

    if (gl.ext.EXT_discard_framebuffer) {
        auto effectiveDiscardFlags = discardFlags;
        if (gl.bugs.invalidate_end_only_if_invalidate_start) {
            effectiveDiscardFlags &= mRenderPassParams.flags.discardStart;
        }
        if (!gl.bugs.disable_invalidate_framebuffer) {
            // we wouldn't have to bind the framebuffer if we had glInvalidateNamedFramebuffer()
            GLuint const fbo = gl.bindFramebuffer(GL_FRAMEBUFFER, rt->gl.fbo);
            AttachmentArray attachments; // NOLINT
            GLsizei const attachmentCount = getAttachments(attachments, effectiveDiscardFlags, !fbo);
            if (attachmentCount) {
                gl.procs.invalidateFramebuffer(GL_FRAMEBUFFER, attachmentCount, attachments.data());
            }
           CHECK_GL_ERROR(utils::slog.e)
        }
    }

#ifndef NDEBUG
    // clear the discarded buffers in debug builds
    mContext.bindFramebuffer(GL_FRAMEBUFFER, rt->gl.fbo);
    mContext.disable(GL_SCISSOR_TEST);
    clearWithRasterPipe(discardFlags,
            { 0, 1, 0, 1 }, 1.0, 0);
#endif

    mRenderPassTarget.clear();
}


void OpenGLDriver::nextSubpass(int) {}


void OpenGLDriver::resolvePass(ResolveAction action, GLRenderTarget const* rt,
        TargetBufferFlags discardFlags) noexcept {

    if (UTILS_UNLIKELY(getContext().isES2())) {
        // ES2 doesn't have manual resolve capabilities
        return;
    }

#ifndef FILAMENT_SILENCE_NOT_SUPPORTED_BY_ES2
    assert_invariant(rt->gl.fbo_read);
    auto& gl = mContext;
    const TargetBufferFlags resolve = rt->gl.resolve & ~discardFlags;
    GLbitfield const mask = getAttachmentBitfield(resolve);
    if (UTILS_UNLIKELY(mask)) {

        // we can only resolve COLOR0 at the moment
        assert_invariant(!(rt->targets &
                (TargetBufferFlags::COLOR_ALL & ~TargetBufferFlags::COLOR0)));

        GLint read = (GLint)rt->gl.fbo_read;
        GLint draw = (GLint)rt->gl.fbo;
        if (action == ResolveAction::STORE) {
            std::swap(read, draw);
        }
        gl.bindFramebuffer(GL_READ_FRAMEBUFFER, read);
        gl.bindFramebuffer(GL_DRAW_FRAMEBUFFER, draw);

        CHECK_GL_FRAMEBUFFER_STATUS(utils::slog.e, GL_READ_FRAMEBUFFER)
        CHECK_GL_FRAMEBUFFER_STATUS(utils::slog.e, GL_DRAW_FRAMEBUFFER)

        gl.disable(GL_SCISSOR_TEST);
        glBlitFramebuffer(0, 0, (GLint)rt->width, (GLint)rt->height,
                0, 0, (GLint)rt->width, (GLint)rt->height, mask, GL_NEAREST);
        CHECK_GL_ERROR(utils::slog.e)
    }
#endif
}

GLsizei OpenGLDriver::getAttachments(AttachmentArray& attachments,
        TargetBufferFlags buffers, bool isDefaultFramebuffer) noexcept {
    GLsizei attachmentCount = 0;
    // the default framebuffer uses different constants!!!

    if (any(buffers & TargetBufferFlags::COLOR0)) {
        attachments[attachmentCount++] = isDefaultFramebuffer ? GL_COLOR : GL_COLOR_ATTACHMENT0;
    }
#ifndef FILAMENT_SILENCE_NOT_SUPPORTED_BY_ES2
    if (any(buffers & TargetBufferFlags::COLOR1)) {
        assert_invariant(!isDefaultFramebuffer);
        attachments[attachmentCount++] = GL_COLOR_ATTACHMENT1;
    }
    if (any(buffers & TargetBufferFlags::COLOR2)) {
        assert_invariant(!isDefaultFramebuffer);
        attachments[attachmentCount++] = GL_COLOR_ATTACHMENT2;
    }
    if (any(buffers & TargetBufferFlags::COLOR3)) {
        assert_invariant(!isDefaultFramebuffer);
        attachments[attachmentCount++] = GL_COLOR_ATTACHMENT3;
    }
    if (any(buffers & TargetBufferFlags::COLOR4)) {
        assert_invariant(!isDefaultFramebuffer);
        attachments[attachmentCount++] = GL_COLOR_ATTACHMENT4;
    }
    if (any(buffers & TargetBufferFlags::COLOR5)) {
        assert_invariant(!isDefaultFramebuffer);
        attachments[attachmentCount++] = GL_COLOR_ATTACHMENT5;
    }
    if (any(buffers & TargetBufferFlags::COLOR6)) {
        assert_invariant(!isDefaultFramebuffer);
        attachments[attachmentCount++] = GL_COLOR_ATTACHMENT6;
    }
    if (any(buffers & TargetBufferFlags::COLOR7)) {
        assert_invariant(!isDefaultFramebuffer);
        attachments[attachmentCount++] = GL_COLOR_ATTACHMENT7;
    }
#endif
    if (any(buffers & TargetBufferFlags::DEPTH)) {
        attachments[attachmentCount++] = isDefaultFramebuffer ? GL_DEPTH : GL_DEPTH_ATTACHMENT;
    }
    if (any(buffers & TargetBufferFlags::STENCIL)) {
        attachments[attachmentCount++] = isDefaultFramebuffer ? GL_STENCIL : GL_STENCIL_ATTACHMENT;
    }
    return attachmentCount;
}

// Sets up a scissor rectangle that automatically gets clipped against the viewport.
void OpenGLDriver::setScissor(Viewport const& scissor) noexcept {
    constexpr uint32_t maxvalu = std::numeric_limits<int32_t>::max();

    auto& gl = mContext;

    // TODO: disable scissor when it is bigger than the current surface?
    if (scissor.left == 0 && scissor.bottom == 0 &&
        scissor.width >= maxvalu && scissor.height >= maxvalu) {
        gl.disable(GL_SCISSOR_TEST);
        return;
    }

    gl.setScissor(
            GLint(scissor.left), GLint(scissor.bottom),
            GLint(scissor.width), GLint(scissor.height));
    gl.enable(GL_SCISSOR_TEST);
}

// ------------------------------------------------------------------------------------------------
// Setting rendering state
// ------------------------------------------------------------------------------------------------

void OpenGLDriver::bindUniformBuffer(uint32_t index, Handle<HwBufferObject> ubh) {
    // TODO: goes away
}

void OpenGLDriver::bindBufferRange(BufferObjectBinding bindingType, uint32_t index,
        Handle<HwBufferObject> ubh, uint32_t offset, uint32_t size) {
    // TODO: goes away
}

void OpenGLDriver::bindSamplers(uint32_t index, Handle<HwSamplerGroup> sbh) {
    // TODO: goes away
}

void OpenGLDriver::insertEventMarker(char const* string, uint32_t len) {
#ifndef __EMSCRIPTEN__
#ifdef GL_EXT_debug_marker
    auto& gl = mContext;
    if (gl.ext.EXT_debug_marker) {
        glInsertEventMarkerEXT(GLsizei(len ? len : strlen(string)), string);
    }
#endif
#endif
}

void OpenGLDriver::pushGroupMarker(char const* string, uint32_t len) {
#ifndef __EMSCRIPTEN__
#ifdef GL_EXT_debug_marker
#if DEBUG_MARKER_LEVEL & DEBUG_MARKER_OPENGL
    if (UTILS_LIKELY(mContext.ext.EXT_debug_marker)) {
        glPushGroupMarkerEXT(GLsizei(len ? len : strlen(string)), string);
    }
#endif
#endif

#if DEBUG_MARKER_LEVEL & DEBUG_MARKER_BACKEND
    SYSTRACE_CONTEXT();
    SYSTRACE_NAME_BEGIN(string);
#endif
#endif
}

void OpenGLDriver::popGroupMarker(int) {
#ifndef __EMSCRIPTEN__
#ifdef GL_EXT_debug_marker
#if DEBUG_MARKER_LEVEL & DEBUG_MARKER_OPENGL
    if (UTILS_LIKELY(mContext.ext.EXT_debug_marker)) {
        glPopGroupMarkerEXT();
    }
#endif
#endif

#if DEBUG_MARKER_LEVEL & DEBUG_MARKER_BACKEND
    SYSTRACE_CONTEXT();
    SYSTRACE_NAME_END();
#endif
#endif
}

void OpenGLDriver::startCapture(int) {
}

void OpenGLDriver::stopCapture(int) {
}

// ------------------------------------------------------------------------------------------------
// Read-back ops
// ------------------------------------------------------------------------------------------------

void OpenGLDriver::readPixels(Handle<HwRenderTarget> src,
        uint32_t x, uint32_t y, uint32_t width, uint32_t height,
        PixelBufferDescriptor&& p) {
    DEBUG_MARKER()
    auto& gl = mContext;

    GLenum const glFormat = getFormat(p.format);
    GLenum const glType = getType(p.type);

    gl.pixelStore(GL_PACK_ALIGNMENT, (GLint)p.alignment);

    /*
     * glReadPixel() operation...
     *
     *  Framebuffer as seen on         User buffer
     *  screen
     *  +--------------------+
     *  |                    |                stride         alignment
     *  |                    |         ----------------------->-->
     *  |                    |         +----------------------+--+   low addresses
     *  |                    |         |          |           |  |
     *  |             w      |         |          | bottom    |  |
     *  |       <--------->  |         |          V           |  |
     *  |       +---------+  |         |     +.........+      |  |
     *  |       |     ^   |  | =====>  |     |         |      |  |
     *  |   x   |    h|   |  |         |left |         |      |  |
     *  +------>|     v   |  |         +---->|         |      |  |
     *  |       +.........+  |         |     +---------+      |  |
     *  |            ^       |         |                      |  |
     *  |          y |       |         +----------------------+--+  high addresses
     *  +------------+-------+
     *                                  Image is "flipped" vertically
     *                                  "bottom" is from the "top" (low addresses)
     *                                  of the buffer.
     */

    GLRenderTarget const* s = handle_cast<GLRenderTarget const*>(src);

    using PBD = PixelBufferDescriptor;

    // The PBO only needs to accommodate the area we're reading, with alignment.
    auto const pboSize = (GLsizeiptr)PBD::computeDataSize(
            p.format, p.type, width, height, p.alignment);

    if (UTILS_UNLIKELY(gl.isES2())) {
        void* buffer = malloc(pboSize);
        if (buffer) {
            gl.bindFramebuffer(GL_FRAMEBUFFER, s->gl.fbo_read ? s->gl.fbo_read : s->gl.fbo);
            glReadPixels(GLint(x), GLint(y), GLint(width), GLint(height), glFormat, glType, buffer);
            CHECK_GL_ERROR(utils::slog.e)

            // now we need to flip the buffer vertically to match our API
            size_t const stride = p.stride ? p.stride : width;
            size_t const bpp = PBD::computeDataSize(p.format, p.type, 1, 1, 1);
            size_t const dstBpr = PBD::computeDataSize(p.format, p.type, stride, 1, p.alignment);
            char* pDst = (char*)p.buffer + p.left * bpp + dstBpr * (p.top + height - 1);

            size_t const srcBpr = PBD::computeDataSize(p.format, p.type, width, 1, p.alignment);
            char const* pSrc = (char const*)buffer;
            for (size_t i = 0; i < height; ++i) {
                memcpy(pDst, pSrc, bpp * width);
                pSrc += srcBpr;
                pDst -= dstBpr;
            }
        }
        free(buffer);
        scheduleDestroy(std::move(p));
        return;
    }

#ifndef FILAMENT_SILENCE_NOT_SUPPORTED_BY_ES2
    // glReadPixel doesn't resolve automatically, but it does with the auto-resolve extension,
    // which we're always emulating. So if we have a resolved fbo (fbo_read), use that instead.
    gl.bindFramebuffer(GL_READ_FRAMEBUFFER, s->gl.fbo_read ? s->gl.fbo_read : s->gl.fbo);

    GLuint pbo;
    glGenBuffers(1, &pbo);
    gl.bindBuffer(GL_PIXEL_PACK_BUFFER, pbo);
    glBufferData(GL_PIXEL_PACK_BUFFER, pboSize, nullptr, GL_STATIC_DRAW);
    glReadPixels(GLint(x), GLint(y), GLint(width), GLint(height), glFormat, glType, nullptr);
    gl.bindBuffer(GL_PIXEL_PACK_BUFFER, 0);
    CHECK_GL_ERROR(utils::slog.e)

    // we're forced to make a copy on the heap because otherwise it deletes std::function<> copy
    // constructor.
    auto* const pUserBuffer = new PixelBufferDescriptor(std::move(p));
    whenGpuCommandsComplete([this, width, height, pbo, pboSize, pUserBuffer]() mutable {
        PixelBufferDescriptor& p = *pUserBuffer;
        auto& gl = mContext;
        gl.bindBuffer(GL_PIXEL_PACK_BUFFER, pbo);
        void* vaddr = nullptr;
#if defined(__EMSCRIPTEN__)
        std::unique_ptr<uint8_t[]> clientBuffer = std::make_unique<uint8_t[]>(pboSize);
        glGetBufferSubData(GL_PIXEL_PACK_BUFFER, 0, pboSize, clientBuffer.get());
        vaddr = clientBuffer.get();
#else
        vaddr = glMapBufferRange(GL_PIXEL_PACK_BUFFER, 0, pboSize, GL_MAP_READ_BIT);
#endif
        if (vaddr) {
            // now we need to flip the buffer vertically to match our API
            size_t const stride = p.stride ? p.stride : width;
            size_t const bpp = PBD::computeDataSize(p.format, p.type, 1, 1, 1);
            size_t const dstBpr = PBD::computeDataSize(p.format, p.type, stride, 1, p.alignment);
            char* pDst = (char*)p.buffer + p.left * bpp + dstBpr * (p.top + height - 1);

            size_t const srcBpr = PBD::computeDataSize(p.format, p.type, width, 1, p.alignment);
            char const* pSrc = (char const*)vaddr;

            for (size_t i = 0; i < height; ++i) {
                memcpy(pDst, pSrc, bpp * width);
                pSrc += srcBpr;
                pDst -= dstBpr;
            }
#if !defined(__EMSCRIPTEN__)
            glUnmapBuffer(GL_PIXEL_PACK_BUFFER);
#endif
        }
        gl.bindBuffer(GL_PIXEL_PACK_BUFFER, 0);
        glDeleteBuffers(1, &pbo);
        scheduleDestroy(std::move(p));
        delete pUserBuffer;
        CHECK_GL_ERROR(utils::slog.e)
    });
#endif
}

void OpenGLDriver::readBufferSubData(backend::BufferObjectHandle boh,
        uint32_t offset, uint32_t size, backend::BufferDescriptor&& p) {
    UTILS_UNUSED_IN_RELEASE auto& gl = mContext;
    assert_invariant(!gl.isES2());

#ifndef FILAMENT_SILENCE_NOT_SUPPORTED_BY_ES2
    GLBufferObject const* bo = handle_cast<GLBufferObject const*>(boh);

    // TODO: measure the two solutions
    if constexpr (true) {
        // schedule a copy of the buffer we're reading into a PBO, this *should* happen
        // asynchronously without stalling the CPU.
        GLuint pbo;
        glGenBuffers(1, &pbo);
        gl.bindBuffer(GL_PIXEL_PACK_BUFFER, pbo);
        glBufferData(GL_PIXEL_PACK_BUFFER, (GLsizeiptr)size, nullptr, GL_STATIC_DRAW);
        gl.bindBuffer(bo->gl.binding, bo->gl.id);
        glCopyBufferSubData(bo->gl.binding, GL_PIXEL_PACK_BUFFER, offset, 0, size);
        gl.bindBuffer(bo->gl.binding, 0);
        gl.bindBuffer(GL_PIXEL_PACK_BUFFER, 0);
        CHECK_GL_ERROR(utils::slog.e)

        // then, we schedule a mapBuffer of the PBO later, once the fence has signaled
        auto* pUserBuffer = new BufferDescriptor(std::move(p));
        whenGpuCommandsComplete([this, size, pbo, pUserBuffer]() mutable {
            BufferDescriptor& p = *pUserBuffer;
            auto& gl = mContext;
            gl.bindBuffer(GL_PIXEL_PACK_BUFFER, pbo);
            void* vaddr = glMapBufferRange(GL_PIXEL_PACK_BUFFER, 0, size, GL_MAP_READ_BIT);
            if (vaddr) {
                memcpy(p.buffer, vaddr, size);
                glUnmapBuffer(GL_PIXEL_PACK_BUFFER);
            }
            gl.bindBuffer(GL_PIXEL_PACK_BUFFER, 0);
            glDeleteBuffers(1, &pbo);
            scheduleDestroy(std::move(p));
            delete pUserBuffer;
            CHECK_GL_ERROR(utils::slog.e)
        });
    } else {
        gl.bindBuffer(bo->gl.binding, bo->gl.id);
        // TODO: this glMapBufferRange may stall. Ideally we want to use whenGpuCommandsComplete
        //       but that's tricky because boh could be destroyed right after this call.
        void* vaddr = glMapBufferRange(bo->gl.binding, offset, size, GL_MAP_READ_BIT);
        if (vaddr) {
            memcpy(p.buffer, vaddr, size);
            glUnmapBuffer(bo->gl.binding);
        }
        gl.bindBuffer(bo->gl.binding, 0);
        scheduleDestroy(std::move(p));
        CHECK_GL_ERROR(utils::slog.e)
    }
#endif
}


void OpenGLDriver::runEveryNowAndThen(std::function<bool()> fn) noexcept {
    mEveryNowAndThenOps.push_back(std::move(fn));
}

void OpenGLDriver::executeEveryNowAndThenOps() noexcept {
    auto& v = mEveryNowAndThenOps;
    auto it = v.begin();
    while (it != v.end()) {
        if ((*it)()) {
            it = v.erase(it);
        } else {
            ++it;
        }
    }
}

#ifndef FILAMENT_SILENCE_NOT_SUPPORTED_BY_ES2
void OpenGLDriver::whenFrameComplete(const std::function<void()>& fn) noexcept {
    mFrameCompleteOps.push_back(fn);
}

void OpenGLDriver::whenGpuCommandsComplete(const std::function<void()>& fn) noexcept {
    GLsync sync = glFenceSync(GL_SYNC_GPU_COMMANDS_COMPLETE, 0);
    mGpuCommandCompleteOps.emplace_back(sync, fn);
    CHECK_GL_ERROR(utils::slog.e)
}

void OpenGLDriver::executeGpuCommandsCompleteOps() noexcept {
    auto& v = mGpuCommandCompleteOps;
    auto it = v.begin();
    while (it != v.end()) {
        auto const& [sync, fn] = *it;
        GLenum const syncStatus = glClientWaitSync(sync, 0, 0u);
        switch (syncStatus) {
            case GL_TIMEOUT_EXPIRED:
                // not ready
                ++it;
                break;
            case GL_ALREADY_SIGNALED:
            case GL_CONDITION_SATISFIED:
                // ready
                it->second();
                glDeleteSync(sync);
                it = v.erase(it);
                break;
            default:
                // This should never happen, but is very problematic if it does, as we might leak
                // some data depending on what the callback does. However, we clean up our own state.
                glDeleteSync(sync);
                it = v.erase(it);
                break;
        }
    }
}
#endif

// ------------------------------------------------------------------------------------------------
// Rendering ops
// ------------------------------------------------------------------------------------------------

void OpenGLDriver::tick(int) {
    DEBUG_MARKER()
#ifndef FILAMENT_SILENCE_NOT_SUPPORTED_BY_ES2
    executeGpuCommandsCompleteOps();
#endif
    executeEveryNowAndThenOps();
    getShaderCompilerService().tick();
}

void OpenGLDriver::beginFrame(
        UTILS_UNUSED int64_t monotonic_clock_ns,
        UTILS_UNUSED int64_t refreshIntervalNs,
        UTILS_UNUSED uint32_t frameId) {
    DEBUG_MARKER()
    auto& gl = mContext;
    insertEventMarker("beginFrame");
    mPlatform.beginFrame(monotonic_clock_ns, refreshIntervalNs, frameId);
    if (UTILS_UNLIKELY(!mTexturesWithStreamsAttached.empty())) {
        OpenGLPlatform& platform = mPlatform;
        for (GLTexture const* t : mTexturesWithStreamsAttached) {
            assert_invariant(t && t->hwStream);
            if (t->hwStream->streamType == StreamType::NATIVE) {
                assert_invariant(t->hwStream->stream);
                platform.updateTexImage(t->hwStream->stream,
                        &static_cast<GLStream*>(t->hwStream)->user_thread.timestamp); // NOLINT(cppcoreguidelines-pro-type-static-cast-downcast)
                // NOTE: We assume that OpenGLPlatform::updateTexImage() binds the texture on our behalf
                gl.updateTexImage(GL_TEXTURE_EXTERNAL_OES, t->gl.id);
            }
        }
    }
}

void OpenGLDriver::setFrameScheduledCallback(Handle<HwSwapChain> sch,
        CallbackHandler* handler, FrameScheduledCallback&& callback) {
    DEBUG_MARKER()
}

void OpenGLDriver::setFrameCompletedCallback(Handle<HwSwapChain> sch,
        CallbackHandler* handler, utils::Invocable<void(void)>&& callback) {
    DEBUG_MARKER()
}

void OpenGLDriver::setPresentationTime(int64_t monotonic_clock_ns) {
    DEBUG_MARKER()
    mPlatform.setPresentationTime(monotonic_clock_ns);
}

void OpenGLDriver::endFrame(UTILS_UNUSED uint32_t frameId) {
    DEBUG_MARKER()
#if defined(__EMSCRIPTEN__)
    // WebGL builds are single-threaded so users might manipulate various GL state after we're
    // done with the frame. We do NOT officially support using Filament in this way, but we can
    // at least do some minimal safety things here, such as resetting the VAO to 0.
    auto& gl = mContext;
    gl.bindVertexArray(nullptr);
    for (int unit = OpenGLContext::DUMMY_TEXTURE_BINDING; unit >= 0; unit--) {
        gl.bindTexture(unit, GL_TEXTURE_2D, 0);
    }
    gl.disable(GL_CULL_FACE);
    gl.depthFunc(GL_LESS);
    gl.disable(GL_SCISSOR_TEST);
#endif
    //SYSTRACE_NAME("glFinish");
    //glFinish();
    mPlatform.endFrame(frameId);
    insertEventMarker("endFrame");
}

void OpenGLDriver::updateDescriptorSetBuffer(
        backend::DescriptorSetHandle dsh,
        backend::descriptor_binding_t binding,
        backend::BufferObjectHandle boh,
        uint32_t offset, uint32_t size) {
    GLDescriptorSet* ds = handle_cast<GLDescriptorSet*>(dsh);
    GLBufferObject* bo = boh ? handle_cast<GLBufferObject*>(boh) : nullptr;
    ds->update(mContext, binding, bo, offset, size);
}

void OpenGLDriver::updateDescriptorSetTexture(
        backend::DescriptorSetHandle dsh,
        backend::descriptor_binding_t binding,
        backend::TextureHandle th,
        SamplerParams params) {
    GLDescriptorSet* ds = handle_cast<GLDescriptorSet*>(dsh);
    GLTexture* t = th ? handle_cast<GLTexture*>(th) : nullptr;
    ds->update(mContext, binding, t, params);
}

void OpenGLDriver::flush(int) {
    DEBUG_MARKER()
    auto& gl = mContext;
    if (!gl.bugs.disable_glFlush) {
        glFlush();
    }
}

void OpenGLDriver::finish(int) {
    DEBUG_MARKER()
    glFinish();
#ifndef FILAMENT_SILENCE_NOT_SUPPORTED_BY_ES2
    executeGpuCommandsCompleteOps();
    assert_invariant(mGpuCommandCompleteOps.empty());
#endif
    executeEveryNowAndThenOps();
    // Note: since we executed a glFinish(), all pending tasks should be done

    // However, some tasks rely on a separated thread to publish their result (e.g.
    // endTimerQuery), so the result could very well not be ready, and the task will
    // linger a bit longer, this is only true for mEveryNowAndThenOps tasks.
    // The fallout of this is that we can't assert that mEveryNowAndThenOps is empty.
}

UTILS_NOINLINE
void OpenGLDriver::clearWithRasterPipe(TargetBufferFlags clearFlags,
        math::float4 const& linearColor, GLfloat depth, GLint stencil) noexcept {

    if (any(clearFlags & TargetBufferFlags::COLOR_ALL)) {
        mContext.colorMask(GL_TRUE);
    }
    if (any(clearFlags & TargetBufferFlags::DEPTH)) {
        mContext.depthMask(GL_TRUE);
    }
    if (any(clearFlags & TargetBufferFlags::STENCIL)) {
        mContext.stencilMaskSeparate(0xFF, mContext.state.stencil.back.stencilMask);
    }

#ifndef FILAMENT_SILENCE_NOT_SUPPORTED_BY_ES2
    if (UTILS_LIKELY(!mContext.isES2())) {
        if (any(clearFlags & TargetBufferFlags::COLOR0)) {
            glClearBufferfv(GL_COLOR, 0, linearColor.v);
        }
        if (any(clearFlags & TargetBufferFlags::COLOR1)) {
            glClearBufferfv(GL_COLOR, 1, linearColor.v);
        }
        if (any(clearFlags & TargetBufferFlags::COLOR2)) {
            glClearBufferfv(GL_COLOR, 2, linearColor.v);
        }
        if (any(clearFlags & TargetBufferFlags::COLOR3)) {
            glClearBufferfv(GL_COLOR, 3, linearColor.v);
        }
        if (any(clearFlags & TargetBufferFlags::COLOR4)) {
            glClearBufferfv(GL_COLOR, 4, linearColor.v);
        }
        if (any(clearFlags & TargetBufferFlags::COLOR5)) {
            glClearBufferfv(GL_COLOR, 5, linearColor.v);
        }
        if (any(clearFlags & TargetBufferFlags::COLOR6)) {
            glClearBufferfv(GL_COLOR, 6, linearColor.v);
        }
        if (any(clearFlags & TargetBufferFlags::COLOR7)) {
            glClearBufferfv(GL_COLOR, 7, linearColor.v);
        }
        if ((clearFlags & TargetBufferFlags::DEPTH_AND_STENCIL) == TargetBufferFlags::DEPTH_AND_STENCIL) {
            glClearBufferfi(GL_DEPTH_STENCIL, 0, depth, stencil);
        } else {
            if (any(clearFlags & TargetBufferFlags::DEPTH)) {
                glClearBufferfv(GL_DEPTH, 0, &depth);
            }
            if (any(clearFlags & TargetBufferFlags::STENCIL)) {
                glClearBufferiv(GL_STENCIL, 0, &stencil);
            }
        }
    } else
#endif
    {
        GLbitfield mask = 0;
        if (any(clearFlags & TargetBufferFlags::COLOR0)) {
            glClearColor(linearColor.r, linearColor.g, linearColor.b, linearColor.a);
            mask |= GL_COLOR_BUFFER_BIT;
        }
        if (any(clearFlags & TargetBufferFlags::DEPTH)) {
            glClearDepthf(depth);
            mask |= GL_DEPTH_BUFFER_BIT;
        }
        if (any(clearFlags & TargetBufferFlags::STENCIL)) {
            glClearStencil(stencil);
            mask |= GL_STENCIL_BUFFER_BIT;
        }
        if (mask) {
            glClear(mask);
        }
    }

    CHECK_GL_ERROR(utils::slog.e)
}

void OpenGLDriver::resolve(
        Handle<HwTexture> dst, uint8_t srcLevel, uint8_t srcLayer,
        Handle<HwTexture> src, uint8_t dstLevel, uint8_t dstLayer) {
    DEBUG_MARKER()
    GLTexture const* const s = handle_cast<GLTexture*>(src);
    GLTexture const* const d = handle_cast<GLTexture*>(dst);
    assert_invariant(s);
    assert_invariant(d);

    FILAMENT_CHECK_PRECONDITION(d->width == s->width && d->height == s->height)
            << "invalid resolve: src and dst sizes don't match";

    FILAMENT_CHECK_PRECONDITION(s->samples > 1 && d->samples == 1)
            << "invalid resolve: src.samples=" << +s->samples << ", dst.samples=" << +d->samples;

    blit(   dst, dstLevel, dstLayer, {},
            src, srcLevel, srcLayer, {},
            { d->width, d->height });
}

void OpenGLDriver::blit(
        Handle<HwTexture> dst, uint8_t srcLevel, uint8_t srcLayer, uint2 dstOrigin,
        Handle<HwTexture> src, uint8_t dstLevel, uint8_t dstLayer, uint2 srcOrigin,
        uint2 size) {
    DEBUG_MARKER()
    UTILS_UNUSED_IN_RELEASE auto& gl = mContext;
    assert_invariant(!gl.isES2());

#ifndef FILAMENT_SILENCE_NOT_SUPPORTED_BY_ES2

    GLTexture* d = handle_cast<GLTexture*>(dst);
    GLTexture* s = handle_cast<GLTexture*>(src);
    assert_invariant(d);
    assert_invariant(s);

    ASSERT_PRECONDITION_NON_FATAL(any(d->usage & TextureUsage::BLIT_DST),
            "texture doesn't have BLIT_DST");

    ASSERT_PRECONDITION_NON_FATAL(any(s->usage & TextureUsage::BLIT_SRC),
            "texture doesn't have BLIT_SRC");

    ASSERT_PRECONDITION_NON_FATAL(s->format == d->format,
            "src and dst texture format don't match");

    enum class AttachmentType : GLenum {
        COLOR = GL_COLOR_ATTACHMENT0,
        DEPTH = GL_DEPTH_ATTACHMENT,
        STENCIL = GL_STENCIL_ATTACHMENT,
        DEPTH_STENCIL = GL_DEPTH_STENCIL_ATTACHMENT,
    };

    auto getFormatType = [](TextureFormat format) -> AttachmentType {
        bool const depth = isDepthFormat(format);
        bool const stencil = isStencilFormat(format);
        if (depth && stencil) return AttachmentType::DEPTH_STENCIL;
        if (depth) return AttachmentType::DEPTH;
        if (stencil) return AttachmentType::STENCIL;
        return AttachmentType::COLOR;
    };

    AttachmentType const type = getFormatType(d->format);
    assert_invariant(type == getFormatType(s->format));

    // GL_INVALID_OPERATION is generated if mask contains any of the GL_DEPTH_BUFFER_BIT or
    // GL_STENCIL_BUFFER_BIT and filter is not GL_NEAREST.
    GLbitfield mask = {};
    switch (type) {
        case AttachmentType::COLOR:
            mask = GL_COLOR_BUFFER_BIT;
            break;
        case AttachmentType::DEPTH:
            mask = GL_DEPTH_BUFFER_BIT;
            break;
        case AttachmentType::STENCIL:
            mask = GL_STENCIL_BUFFER_BIT;
            break;
        case AttachmentType::DEPTH_STENCIL:
            mask = GL_DEPTH_BUFFER_BIT | GL_STENCIL_BUFFER_BIT;
            break;
    };

    GLuint fbo[2] = {};
    glGenFramebuffers(2, fbo);

    gl.bindFramebuffer(GL_DRAW_FRAMEBUFFER, fbo[0]);
    switch (d->target) {
        case SamplerType::SAMPLER_2D:
            if (any(d->usage & TextureUsage::SAMPLEABLE)) {
                glFramebufferTexture2D(GL_DRAW_FRAMEBUFFER, GLenum(type),
                        GL_TEXTURE_2D, d->gl.id, dstLevel);
            } else {
                glFramebufferRenderbuffer(GL_DRAW_FRAMEBUFFER, GLenum(type),
                        GL_RENDERBUFFER, d->gl.id);
            }
            break;
        case SamplerType::SAMPLER_CUBEMAP:
            glFramebufferTexture2D(GL_DRAW_FRAMEBUFFER, GLenum(type),
                    GL_TEXTURE_CUBE_MAP_POSITIVE_X + dstLayer, d->gl.id, dstLevel);
            break;
        case SamplerType::SAMPLER_2D_ARRAY:
        case SamplerType::SAMPLER_CUBEMAP_ARRAY:
        case SamplerType::SAMPLER_3D:
            glFramebufferTextureLayer(GL_DRAW_FRAMEBUFFER, GLenum(type),
                    d->gl.id, dstLevel, dstLayer);
            break;
        case SamplerType::SAMPLER_EXTERNAL:
            break;
    }
    CHECK_GL_FRAMEBUFFER_STATUS(utils::slog.e, GL_DRAW_FRAMEBUFFER)

    gl.bindFramebuffer(GL_READ_FRAMEBUFFER, fbo[1]);
    switch (s->target) {
        case SamplerType::SAMPLER_2D:
            if (any(s->usage & TextureUsage::SAMPLEABLE)) {
                glFramebufferTexture2D(GL_READ_FRAMEBUFFER, GLenum(type),
                        GL_TEXTURE_2D, s->gl.id, srcLevel);
            } else {
                glFramebufferRenderbuffer(GL_READ_FRAMEBUFFER, GLenum(type),
                        GL_RENDERBUFFER, s->gl.id);
            }
            break;
        case SamplerType::SAMPLER_CUBEMAP:
            glFramebufferTexture2D(GL_READ_FRAMEBUFFER, GLenum(type),
                    GL_TEXTURE_CUBE_MAP_POSITIVE_X + srcLayer, s->gl.id, srcLevel);
            break;
        case SamplerType::SAMPLER_2D_ARRAY:
        case SamplerType::SAMPLER_CUBEMAP_ARRAY:
        case SamplerType::SAMPLER_3D:
            glFramebufferTextureLayer(GL_READ_FRAMEBUFFER, GLenum(type),
                    s->gl.id, srcLevel, srcLayer);
            break;
        case SamplerType::SAMPLER_EXTERNAL:
            break;
    }
    CHECK_GL_FRAMEBUFFER_STATUS(utils::slog.e, GL_READ_FRAMEBUFFER)

    gl.disable(GL_SCISSOR_TEST);
    glBlitFramebuffer(
            srcOrigin.x, srcOrigin.y, srcOrigin.x + size.x, srcOrigin.y + size.y,
            dstOrigin.x, dstOrigin.y, dstOrigin.x + size.x, dstOrigin.y + size.y,
            mask, GL_NEAREST);
    CHECK_GL_ERROR(utils::slog.e)

    gl.unbindFramebuffer(GL_DRAW_FRAMEBUFFER);
    gl.unbindFramebuffer(GL_READ_FRAMEBUFFER);
    glDeleteFramebuffers(2, fbo);

    if (any(d->usage & TextureUsage::SAMPLEABLE)) {
        // In a sense, blitting to a texture level is similar to calling setTextureData on it; in
        // both cases, we update the base/max LOD to give shaders access to levels as they become
        // available.  Note that this can only expand the LOD range (never shrink it), and that
        // users can override this range by calling setMinMaxLevels().
        updateTextureLodRange(d, int8_t(dstLevel));
    }

#endif
}

void OpenGLDriver::blitDEPRECATED(TargetBufferFlags buffers,
        Handle<HwRenderTarget> dst, Viewport dstRect,
        Handle<HwRenderTarget> src, Viewport srcRect,
        SamplerMagFilter filter) {

    // Note: blitDEPRECATED is only used by Renderer::copyFrame

    DEBUG_MARKER()
    UTILS_UNUSED_IN_RELEASE auto& gl = mContext;
    assert_invariant(!gl.isES2());

    FILAMENT_CHECK_PRECONDITION(buffers == TargetBufferFlags::COLOR0)
            << "blitDEPRECATED only supports COLOR0";

    FILAMENT_CHECK_PRECONDITION(
            srcRect.left >= 0 && srcRect.bottom >= 0 && dstRect.left >= 0 && dstRect.bottom >= 0)
            << "Source and destination rects must be positive.";

#ifndef FILAMENT_SILENCE_NOT_SUPPORTED_BY_ES2

    GLenum const glFilterMode = (filter == SamplerMagFilter::NEAREST) ? GL_NEAREST : GL_LINEAR;

    // note: for msaa RenderTargets with non-msaa attachments, we copy from the msaa sidecar
    // buffer -- this should produce the same output that if we copied from the resolved
    // texture. EXT_multisampled_render_to_texture seems to allow both behaviours, and this
    // is an emulation of that.  We cannot use the resolved texture easily because it's not
    // actually attached to the RenderTarget. Another implementation would be to do a
    // reverse-resolve, but that wouldn't buy us anything.
    GLRenderTarget const* s = handle_cast<GLRenderTarget const*>(src);
    GLRenderTarget const* d = handle_cast<GLRenderTarget const*>(dst);

    // With GLES 3.x, GL_INVALID_OPERATION is generated if the value of GL_SAMPLE_BUFFERS
    // for the draw buffer is greater than zero. This works with OpenGL, so we want to
    // make sure to catch this scenario.
    assert_invariant(d->gl.samples <= 1);

    // GL_INVALID_OPERATION is generated if GL_SAMPLE_BUFFERS for the read buffer is greater
    // than zero and the formats of draw and read buffers are not identical.
    // However, it's not well-defined in the spec what "format" means. So it's difficult
    // to have an assert here -- especially when dealing with the default framebuffer

    // GL_INVALID_OPERATION is generated if GL_SAMPLE_BUFFERS for the read buffer is greater
    // than zero and (...) the source and destination rectangles are not defined with the
    // same (X0, Y0) and (X1, Y1) bounds.

    // Additionally, the EXT_multisampled_render_to_texture extension doesn't specify what
    // happens when blitting from an "implicit" resolve render target (does it work?), so
    // to ere on the safe side, we don't allow it.
    if (s->gl.samples > 1) {
        assert_invariant(!memcmp(&dstRect, &srcRect, sizeof(srcRect)));
    }

    gl.bindFramebuffer(GL_READ_FRAMEBUFFER, s->gl.fbo);
    gl.bindFramebuffer(GL_DRAW_FRAMEBUFFER, d->gl.fbo);

    CHECK_GL_FRAMEBUFFER_STATUS(utils::slog.e, GL_READ_FRAMEBUFFER)
    CHECK_GL_FRAMEBUFFER_STATUS(utils::slog.e, GL_DRAW_FRAMEBUFFER)

    gl.disable(GL_SCISSOR_TEST);
    glBlitFramebuffer(
            srcRect.left, srcRect.bottom, srcRect.right(), srcRect.top(),
            dstRect.left, dstRect.bottom, dstRect.right(), dstRect.top(),
            GL_COLOR_BUFFER_BIT, glFilterMode);
    CHECK_GL_ERROR(utils::slog.e)
#endif
}

void OpenGLDriver::updateTextureLodRange(GLTexture* texture, int8_t targetLevel) noexcept {
#ifndef FILAMENT_SILENCE_NOT_SUPPORTED_BY_ES2
    auto& gl = mContext;
    if (!gl.isES2()) {
        if (texture && any(texture->usage & TextureUsage::SAMPLEABLE)) {
            if (targetLevel < texture->gl.baseLevel || targetLevel > texture->gl.maxLevel) {
                bindTexture(OpenGLContext::DUMMY_TEXTURE_BINDING, texture);
                gl.activeTexture(OpenGLContext::DUMMY_TEXTURE_BINDING);
                if (targetLevel < texture->gl.baseLevel) {
                    texture->gl.baseLevel = targetLevel;
                    glTexParameteri(texture->gl.target, GL_TEXTURE_BASE_LEVEL, targetLevel);
                }
                if (targetLevel > texture->gl.maxLevel) {
                    texture->gl.maxLevel = targetLevel;
                    glTexParameteri(texture->gl.target, GL_TEXTURE_MAX_LEVEL, targetLevel);
                }
            }
            CHECK_GL_ERROR(utils::slog.e)
        }
    }
#endif
}

void OpenGLDriver::bindPipeline(PipelineState const& state) {
    DEBUG_MARKER()
    auto& gl = mContext;
    setRasterState(state.rasterState);
    setStencilState(state.stencilState);
    gl.polygonOffset(state.polygonOffset.slope, state.polygonOffset.constant);
    OpenGLProgram* const p = handle_cast<OpenGLProgram*>(state.program);
    mValidProgram = useProgram(p);
    (*mCurrentPushConstants) = p->getPushConstants();
    mCurrentSetLayout = state.pipelineLayout.setLayout;
    // TODO: we should validate that the pipeline layout matches the program's
}

void OpenGLDriver::bindRenderPrimitive(Handle<HwRenderPrimitive> rph) {
    DEBUG_MARKER()
    auto& gl = mContext;

    GLRenderPrimitive* const rp = handle_cast<GLRenderPrimitive*>(rph);

    // Gracefully do nothing if the render primitive has not been set up.
    VertexBufferHandle vb = rp->gl.vertexBufferWithObjects;
    if (UTILS_UNLIKELY(!vb)) {
        mBoundRenderPrimitive = nullptr;
        return;
    }

    // If necessary, mutate the bindings in the VAO.
    gl.bindVertexArray(&rp->gl);
    GLVertexBuffer const* const glvb = handle_cast<GLVertexBuffer*>(vb);
    updateVertexArrayObject(rp, glvb);

    mBoundRenderPrimitive = rp;
}

void OpenGLDriver::bindDescriptorSet(
        backend::DescriptorSetHandle dsh,
        backend::descriptor_set_t set,
        backend::DescriptorSetOffsetArray&& offsets) {
    // handle_cast<> here also serves to validate the handle (it actually cannot return nullptr)
    GLDescriptorSet const* const ds = handle_cast<GLDescriptorSet*>(dsh);
    if (ds) {
        assert_invariant(set < MAX_DESCRIPTOR_SET_COUNT);
        if (mBoundDescriptorSets[set].dsh != dsh) {
            // if the descriptor itself changed, we mark this descriptor binding
            // invalid -- it will be re-bound at the next draw.
            mInvalidDescriptorSetBindings.set(set, true);
        } else if (!offsets.empty()) {
            // if we reset offsets, we mark the offsets invalid so these descriptors only can
            // be re-bound at the next draw.
            mInvalidDescriptorSetBindingOffsets.set(set, true);
        }

        // `offsets` data's lifetime will end when this function returns. We have to make a copy.
        // (the data is allocated inside the CommandStream)
        mBoundDescriptorSets[set].dsh = dsh;
        std::copy_n(offsets.data(), ds->getDynamicBufferCount(),
                mBoundDescriptorSets[set].offsets.data());
    }
}

void OpenGLDriver::updateDescriptors(utils::bitset8 invalidDescriptorSets) noexcept {
    assert_invariant(mBoundProgram);
    auto const offsetOnly = mInvalidDescriptorSetBindingOffsets & ~mInvalidDescriptorSetBindings;
    invalidDescriptorSets.forEachSetBit([this, offsetOnly,
            &boundDescriptorSets = mBoundDescriptorSets,
            &context = mContext,
            &boundProgram = *mBoundProgram](size_t set) {
        assert_invariant(set < MAX_DESCRIPTOR_SET_COUNT);
        auto const& entry = boundDescriptorSets[set];
        if (entry.dsh) {
            GLDescriptorSet* const ds = handle_cast<GLDescriptorSet*>(entry.dsh);
#ifndef NDEBUG
            if (UTILS_UNLIKELY(!offsetOnly[set])) {
                // validate that this descriptor-set layout matches the layout set in the pipeline
                // we don't need to do the check if only the offset is changing
                ds->validate(mHandleAllocator, mCurrentSetLayout[set]);
            }
#endif
            ds->bind(context, boundProgram, set, entry.offsets.data(), offsetOnly[set]);
        }
    });
    mInvalidDescriptorSetBindings.clear();
    mInvalidDescriptorSetBindingOffsets.clear();
}

void OpenGLDriver::draw2(uint32_t indexOffset, uint32_t indexCount, uint32_t instanceCount) {
    assert_invariant(!mContext.isES2());
    assert_invariant(mBoundRenderPrimitive);
#if FILAMENT_ENABLE_MATDBG
    if (UTILS_UNLIKELY(!mValidProgram)) {
        return;
    }
#endif
    assert_invariant(mBoundProgram);
    assert_invariant(mValidProgram);

    // When the program changes, we might have to rebind all or some descriptors
    auto const invalidDescriptorSets =
            mInvalidDescriptorSetBindings | mInvalidDescriptorSetBindingOffsets;
    if (UTILS_UNLIKELY(invalidDescriptorSets.any())) {
        updateDescriptors(invalidDescriptorSets);
    }

#ifndef FILAMENT_SILENCE_NOT_SUPPORTED_BY_ES2
    GLRenderPrimitive const* const rp = mBoundRenderPrimitive;
    glDrawElementsInstanced(GLenum(rp->type), (GLsizei)indexCount,
            rp->gl.getIndicesType(),
            reinterpret_cast<const void*>(indexOffset << rp->gl.indicesShift),
            (GLsizei)instanceCount);
#endif

#if FILAMENT_ENABLE_MATDBG
    CHECK_GL_ERROR_NON_FATAL(utils::slog.e)
#else
    CHECK_GL_ERROR(utils::slog.e)
#endif
}

// This is the ES2 version of draw2().
void OpenGLDriver::draw2GLES2(uint32_t indexOffset, uint32_t indexCount, uint32_t instanceCount) {
    assert_invariant(mContext.isES2());
    assert_invariant(mBoundRenderPrimitive);
#if FILAMENT_ENABLE_MATDBG
    if (UTILS_UNLIKELY(!mValidProgram)) {
        return;
    }
#endif
    assert_invariant(mBoundProgram);
    assert_invariant(mValidProgram);

    // When the program changes, we might have to rebind all or some descriptors
    auto const invalidDescriptorSets =
            mInvalidDescriptorSetBindings | mInvalidDescriptorSetBindingOffsets;
    if (UTILS_UNLIKELY(invalidDescriptorSets.any())) {
        updateDescriptors(invalidDescriptorSets);
    }

    GLRenderPrimitive const* const rp = mBoundRenderPrimitive;
    assert_invariant(instanceCount == 1);
    glDrawElements(GLenum(rp->type), (GLsizei)indexCount, rp->gl.getIndicesType(),
            reinterpret_cast<const void*>(indexOffset << rp->gl.indicesShift));

#if FILAMENT_ENABLE_MATDBG
    CHECK_GL_ERROR_NON_FATAL(utils::slog.e)
#else
    CHECK_GL_ERROR(utils::slog.e)
#endif
}

void OpenGLDriver::scissor(Viewport scissor) {
    setScissor(scissor);
}

void OpenGLDriver::draw(PipelineState state, Handle<HwRenderPrimitive> rph,
        uint32_t const indexOffset, uint32_t const indexCount, uint32_t const instanceCount) {
    DEBUG_MARKER()
    GLRenderPrimitive* const rp = handle_cast<GLRenderPrimitive*>(rph);
    state.primitiveType = rp->type;
    state.vertexBufferInfo = rp->vbih;
    bindPipeline(state);
    bindRenderPrimitive(rph);
    if (UTILS_UNLIKELY(mContext.isES2())) {
        draw2GLES2(indexOffset, indexCount, instanceCount);
    } else {
        draw2(indexOffset, indexCount, instanceCount);
    }
}

void OpenGLDriver::dispatchCompute(Handle<HwProgram> program, math::uint3 workGroupCount) {
    getShaderCompilerService().tick();

    OpenGLProgram* const p = handle_cast<OpenGLProgram*>(program);

    bool const success = useProgram(p);
    if (UTILS_UNLIKELY(!success)) {
        // Avoid fatal (or cascading) errors that can occur during the draw call when the program
        // is invalid. The shader compile error has already been dumped to the console at this
        // point, so it's fine to simply return early.
        return;
    }

#if defined(BACKEND_OPENGL_LEVEL_GLES31)

#if defined(__ANDROID__)
    // on Android, GLES3.1 and above entry-points are defined in glext
    // (this is temporary, until we phase-out API < 21)
    using glext::glDispatchCompute;
#endif

    glDispatchCompute(workGroupCount.x, workGroupCount.y, workGroupCount.z);
#endif // BACKEND_OPENGL_LEVEL_GLES31

#if FILAMENT_ENABLE_MATDBG
    CHECK_GL_ERROR_NON_FATAL(utils::slog.e)
#else
    CHECK_GL_ERROR(utils::slog.e)
#endif
}

// explicit instantiation of the Dispatcher
template class ConcreteDispatcher<OpenGLDriver>;

} // namespace filament::backend

#pragma clang diagnostic pop<|MERGE_RESOLUTION|>--- conflicted
+++ resolved
@@ -346,45 +346,28 @@
 }
 
 bool OpenGLDriver::useProgram(OpenGLProgram* p) noexcept {
-<<<<<<< HEAD
-    if (UTILS_UNLIKELY(!p->isValid())) {
-        // If the program is not valid, we can't call use().
-        return false;
-    }
-
     if (UTILS_UNLIKELY(mBoundProgram == p)) {
         // program didn't change, don't do anything.
         return true;
     }
 
-    // TODO: we could even improve this if the program could tell us which of the descriptors
-    //       bindings actually changed. In practice, it is likely that set 0 or 1 might not
-    //       change often.
-    decltype(mInvalidDescriptorSetBindings) changed;
-    changed.setValue((1 << MAX_DESCRIPTOR_SET_COUNT) - 1);
-    mInvalidDescriptorSetBindings |= changed;
-
-    mBoundProgram = p;
-
     // compile/link the program if needed and call glUseProgram
-    p->use(this, mContext);
-
-    if (UTILS_UNLIKELY(mContext.isES2())) {
-        // Set the output colorspace for this program (linear or rec709). This is only relevant
-=======
-    // set-up textures and samplers in the proper TMUs (as specified in setSamplers)
     bool const success = p->use(this, mContext);
     assert_invariant(success == p->isValid());
+  
+    if (success) {
+        // TODO: we could even improve this if the program could tell us which of the descriptors
+        //       bindings actually changed. In practice, it is likely that set 0 or 1 might not
+        //       change often.
+        decltype(mInvalidDescriptorSetBindings) changed;
+        changed.setValue((1 << MAX_DESCRIPTOR_SET_COUNT) - 1);
+        mInvalidDescriptorSetBindings |= changed;
+
+        mBoundProgram = p;
+    }
 
     if (UTILS_UNLIKELY(mContext.isES2() && success)) {
-        for (uint32_t i = 0; i < Program::UNIFORM_BINDING_COUNT; i++) {
-            auto [id, buffer, age] = mContext.getEs2UniformBinding(i);
-            if (buffer) {
-                p->updateUniforms(i, id, buffer, age);
-            }
-        }
-        // Set the output colorspace for this program (linear or rec709). This in only relevant
->>>>>>> cab799f5
+        // Set the output colorspace for this program (linear or rec709). This is only relevant
         // when mPlatform.isSRGBSwapChainSupported() is false (no need to check though).
         p->setRec709ColorSpace(mRec709OutputColorspace);
     }
