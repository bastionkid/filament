--- conflicted
+++ resolved
@@ -34,13 +34,8 @@
 
 struct VulkanTextureState : public VulkanResource {
     VulkanTextureState(VkDevice device, VmaAllocator allocator, VulkanCommands* commands,
-<<<<<<< HEAD
-            VulkanStagePool& stagePool,
-            VkFormat format, VkImageViewType viewType, uint8_t levels, uint8_t layerCount);
-=======
             VulkanStagePool& stagePool, VkFormat format, VkImageViewType viewType, uint8_t levels,
             uint8_t layerCount, VulkanLayout defaultLayout);
->>>>>>> 66abb75b
 
     struct ImageViewKey {
         VkImageSubresourceRange range;  // 4 * 5 bytes
@@ -72,13 +67,8 @@
     VkFormat const mVkFormat;
     VkImageViewType const mViewType;
     VkImageSubresourceRange const mFullViewRange;
-<<<<<<< HEAD
-
-    VkImage mTextureImage = VK_NULL_HANDLE;
-=======
     VkImage mTextureImage = VK_NULL_HANDLE;
     VulkanLayout mDefaultLayout;
->>>>>>> 66abb75b
 
     // Track the image layout of each subresource using a sparse range map.
     utils::RangeMap<uint32_t, VulkanLayout> mSubresourceLayouts;
@@ -88,11 +78,7 @@
     VkDevice mDevice;
     VmaAllocator mAllocator;
     VulkanCommands* mCommands;
-<<<<<<< HEAD
-    std::shared_ptr<VulkanCmdFence> mTransitionFence;
-=======
     bool mIsTransientAttachment;
->>>>>>> 66abb75b
 };
 
 
@@ -188,14 +174,6 @@
         return state->mSidecarMSAA.get();
     }
 
-<<<<<<< HEAD
-    bool transitionLayout(VulkanCommandBuffer* commands, const VkImageSubresourceRange& range,
-            VulkanLayout newLayout);
-
-    bool transitionLayout(VkCommandBuffer cmdbuf, std::shared_ptr<VulkanCmdFence> fence,
-            VkImageSubresourceRange const& range, VulkanLayout newLayout);
-
-=======
     bool isTransientAttachment() const {
         VulkanTextureState const* state = getSharedState();
         return state->mIsTransientAttachment;
@@ -207,7 +185,6 @@
     bool transitionLayout(VkCommandBuffer cmdbuf, VkImageSubresourceRange const& range,
             VulkanLayout newLayout);
 
->>>>>>> 66abb75b
     void attachmentToSamplerBarrier(VulkanCommandBuffer* commands,
             VkImageSubresourceRange const& range);
 
@@ -221,16 +198,6 @@
     // For implicit transition like the end of a render pass, we need to be able to set the layout
     // manually (outside of calls to transitionLayout).
     void setLayout(VkImageSubresourceRange const& range, VulkanLayout newLayout);
-<<<<<<< HEAD
-
-    bool transitionReady() {
-        VulkanTextureState* state = getSharedState();
-        auto res = !state->mTransitionFence || state->mTransitionFence->getStatus() == VK_SUCCESS;
-        state->mTransitionFence.reset();
-        return res;
-    }
-=======
->>>>>>> 66abb75b
 
 #if FVK_ENABLED(FVK_DEBUG_TEXTURE)
     void print() const;
