/*
 * Copyright (C) 2018 The Android Open Source Project
 *
 * Licensed under the Apache License, Version 2.0 (the "License");
 * you may not use this file except in compliance with the License.
 * You may obtain a copy of the License at
 *
 *      http://www.apache.org/licenses/LICENSE-2.0
 *
 * Unless required by applicable law or agreed to in writing, software
 * distributed under the License is distributed on an "AS IS" BASIS,
 * WITHOUT WARRANTIES OR CONDITIONS OF ANY KIND, either express or implied.
 * See the License for the specific language governing permissions and
 * limitations under the License.
 */

#ifndef TNT_FILAMENT_BACKEND_VULKANFBOCACHE_H
#define TNT_FILAMENT_BACKEND_VULKANFBOCACHE_H

#include "VulkanContext.h"

#include <utils/Hash.h>

#include <backend/TargetBufferInfo.h>

#include <tsl/robin_map.h>

namespace filament::backend {

// Simple manager for VkFramebuffer and VkRenderPass objects.
//
// Note that a VkFramebuffer is just a binding between a render pass and a set of image views. So,
// this is NOT a cache of actual offscreen rendering surfaces. The Vulkan objects that it manages
// do not consume any GPU memory.
//
class VulkanFboCache {
public:
    constexpr static VulkanLayout FINAL_COLOR_ATTACHMENT_LAYOUT = VulkanLayout::COLOR_ATTACHMENT;
    constexpr static VulkanLayout FINAL_RESOLVE_ATTACHMENT_LAYOUT = VulkanLayout::COLOR_ATTACHMENT;
    constexpr static VulkanLayout FINAL_DEPTH_ATTACHMENT_LAYOUT = VulkanLayout::DEPTH_ATTACHMENT;

    // RenderPassKey is a small POD representing the immutable state that is used to construct
    // a VkRenderPass. It is hashed and used as a lookup key.
    struct alignas(8) RenderPassKey {
<<<<<<< HEAD
        VulkanLayout initialDepthLayout;
        uint8_t padding[3] = {};

=======
>>>>>>> 66abb75b
        VkFormat colorFormat[MRT::MAX_SUPPORTED_RENDER_TARGET_COUNT]; // 32 bytes
        VkFormat depthFormat; // 4 bytes
        TargetBufferFlags clear; // 4 bytes
        TargetBufferFlags discardStart; // 4 bytes
        TargetBufferFlags discardEnd; // 4 bytes

        VulkanLayout initialDepthLayout; // 1 byte
        uint8_t samples; // 1 byte
        uint8_t needsResolveMask; // 1 byte
        uint8_t usesLazilyAllocatedMemory; // 1 byte
        uint8_t subpassMask; // 1 byte
        uint8_t viewCount; // 1 byte
		uint8_t padding[2];
    };
    struct RenderPassVal {
        VkRenderPass handle;
        uint32_t timestamp;
    };
    static_assert(0 == MRT::MAX_SUPPORTED_RENDER_TARGET_COUNT % 8);
    static_assert(sizeof(TargetBufferFlags) == 4, "TargetBufferFlags has unexpected size.");
    static_assert(sizeof(VkFormat) == 4, "VkFormat has unexpected size.");
    static_assert(sizeof(RenderPassKey) == 56, "RenderPassKey has unexpected size.");
    using RenderPassHash = utils::hash::MurmurHashFn<RenderPassKey>;
    struct RenderPassEq {
        bool operator()(const RenderPassKey& k1, const RenderPassKey& k2) const;
    };

    // FboKey is a small POD representing the immutable state that we wish to configure
    // in VkFramebuffer. It is hashed and used as a lookup key. There are several attachments, but
    // rather than storing a count, we simply zero out the unused slots.
    struct alignas(8) FboKey {
        VkRenderPass renderPass; // 8 bytes
        uint16_t width; // 2 bytes
        uint16_t height; // 2 bytes
        uint16_t layers; // 2 bytes
        uint16_t samples; // 2 bytes
        VkImageView color[MRT::MAX_SUPPORTED_RENDER_TARGET_COUNT]; // 64 bytes
        VkImageView resolve[MRT::MAX_SUPPORTED_RENDER_TARGET_COUNT]; // 64 bytes
        VkImageView depth; // 8 bytes
    };
    struct FboVal {
        VkFramebuffer handle;
        uint32_t timestamp;
    };
    static_assert(sizeof(VkRenderPass) == 8, "VkRenderPass has unexpected size.");
    static_assert(sizeof(VkImageView) == 8, "VkImageView has unexpected size.");
    static_assert(sizeof(FboKey) == 152, "FboKey has unexpected size.");
    using FboKeyHashFn = utils::hash::MurmurHashFn<FboKey>;
    struct FboKeyEqualFn {
        bool operator()(const FboKey& k1, const FboKey& k2) const;
    };

    explicit VulkanFboCache(VkDevice device);
    ~VulkanFboCache();

    // Retrieves or creates a VkFramebuffer handle.
    VkFramebuffer getFramebuffer(FboKey config) noexcept;

    // Retrieves or creates a VkRenderPass handle.
    VkRenderPass getRenderPass(RenderPassKey config) noexcept;

    // Evicts old unused Vulkan objects. Call this once per frame.
    void gc() noexcept;

    // Frees all Vulkan objects. Call this during shutdown before the device is destroyed.
    void reset() noexcept;

private:
    VkDevice mDevice;
    tsl::robin_map<FboKey, FboVal, FboKeyHashFn, FboKeyEqualFn> mFramebufferCache;
    tsl::robin_map<RenderPassKey, RenderPassVal, RenderPassHash, RenderPassEq> mRenderPassCache;
    tsl::robin_map<VkRenderPass, uint32_t> mRenderPassRefCount;
    uint32_t mCurrentTime = 0;
};

} // namespace filament::backend

#endif // TNT_FILAMENT_BACKEND_VULKANFBOCACHE_H<|MERGE_RESOLUTION|>--- conflicted
+++ resolved
@@ -42,12 +42,6 @@
     // RenderPassKey is a small POD representing the immutable state that is used to construct
     // a VkRenderPass. It is hashed and used as a lookup key.
     struct alignas(8) RenderPassKey {
-<<<<<<< HEAD
-        VulkanLayout initialDepthLayout;
-        uint8_t padding[3] = {};
-
-=======
->>>>>>> 66abb75b
         VkFormat colorFormat[MRT::MAX_SUPPORTED_RENDER_TARGET_COUNT]; // 32 bytes
         VkFormat depthFormat; // 4 bytes
         TargetBufferFlags clear; // 4 bytes
