--- conflicted
+++ resolved
@@ -1,10 +1,6 @@
 {
   "name": "filament",
-<<<<<<< HEAD
-  "version": "1.56.0",
-=======
   "version": "1.56.1",
->>>>>>> b6a69fba
   "description": "Real-time physically based rendering engine",
   "main": "filament.js",
   "module": "filament.js",
