--- conflicted
+++ resolved
@@ -1168,23 +1168,14 @@
                 });
     }
 
-<<<<<<< HEAD
-    FrameGraphId<FrameGraphTexture> input = colorPassOutput;
-=======
     // this is the output of the color pass / input to post processing,
     // this is only used later for comparing it with the output after post-processing
     FrameGraphId<FrameGraphTexture> const postProcessInput = colorGradingConfig.asSubpass ?
-                                                           colorPassOutput.tonemappedColor :
-                                                           colorPassOutput.linearColor;
+                                                             colorPassOutput.tonemappedColor :
+                                                             colorPassOutput.linearColor;
 
     // input can change below
     FrameGraphId<FrameGraphTexture> input = postProcessInput;
-    fg.addTrivialSideEffectPass("Finish Color Passes", [&view](DriverApi& driver) {
-        // Unbind SSAO sampler, b/c the FrameGraph will delete the texture at the end of the pass.
-        view.cleanupRenderPasses();
-        view.commitUniforms(driver);
-    });
->>>>>>> 283d2404
 
     // Resolve depth -- which might be needed because of TAA or DoF. This pass will be culled
     // if the depth is not used below or if the depth is not MS (e.g. it could have been
