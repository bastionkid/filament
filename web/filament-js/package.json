{
  "name": "filament",
<<<<<<< HEAD
  "version": "1.41.0",
=======
  "version": "1.42.0",
>>>>>>> cd7973bd
  "description": "Real-time physically based rendering engine",
  "main": "filament.js",
  "module": "filament.js",
  "jsdelivr": "filament.js",
  "types": "filament.d.ts",
  "unpkg": "filament.js",
  "repository": {
    "type": "git",
    "url": "https://github.com/google/filament.git"
  },
  "dependencies": {
    "gl-matrix": "^3.2.1"
  },
  "files": [
    "filament.d.ts",
    "filament.js",
    "filament.wasm",
    "filament-viewer.js",
    "README.md"
  ],
  "keywords": [
    "3d",
    "android",
    "wasm",
    "webgl"
  ],
  "author": "Google",
  "license": "Apache-2.0"
}<|MERGE_RESOLUTION|>--- conflicted
+++ resolved
@@ -1,10 +1,6 @@
 {
   "name": "filament",
-<<<<<<< HEAD
-  "version": "1.41.0",
-=======
   "version": "1.42.0",
->>>>>>> cd7973bd
   "description": "Real-time physically based rendering engine",
   "main": "filament.js",
   "module": "filament.js",
