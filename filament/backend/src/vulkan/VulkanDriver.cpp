/*
 * Copyright (C) 2018 The Android Open Source Project
 *
 * Licensed under the Apache License, Version 2.0 (the "License");
 * you may not use this file except in compliance with the License.
 * You may obtain a copy of the License at
 *
 *      http://www.apache.org/licenses/LICENSE-2.0
 *
 * Unless required by applicable law or agreed to in writing, software
 * distributed under the License is distributed on an "AS IS" BASIS,
 * WITHOUT WARRANTIES OR CONDITIONS OF ANY KIND, either express or implied.
 * See the License for the specific language governing permissions and
 * limitations under the License.
 */

#include "VulkanDriver.h"

#include "CommandStreamDispatcher.h"
#include "DataReshaper.h"
#include "VulkanBuffer.h"
#include "VulkanCommands.h"
#include "VulkanDriverFactory.h"
#include "VulkanHandles.h"
#include "VulkanMemory.h"
#include "VulkanTexture.h"

#include <backend/platforms/VulkanPlatform.h>

#include <utils/CString.h>
#include <utils/FixedCapacityVector.h>
#include <utils/Panic.h>

#ifndef NDEBUG
#include <set>  // For VulkanDriver::debugCommandBegin
#endif

using namespace bluevk;

using utils::FixedCapacityVector;

// Vulkan functions often immediately dereference pointers, so it's fine to pass in a pointer
// to a stack-allocated variable.
#pragma clang diagnostic push
#pragma clang diagnostic ignored "-Wreturn-stack-address"
#pragma clang diagnostic ignored "-Wunused-parameter"

namespace filament::backend {

namespace {

VmaAllocator createAllocator(VkInstance instance, VkPhysicalDevice physicalDevice,
        VkDevice device) {
    VmaAllocator allocator;
    VmaVulkanFunctions const funcs {
#if VMA_DYNAMIC_VULKAN_FUNCTIONS
        .vkGetInstanceProcAddr = vkGetInstanceProcAddr,
        .vkGetDeviceProcAddr = vkGetDeviceProcAddr,
#else
        .vkGetPhysicalDeviceProperties = vkGetPhysicalDeviceProperties,
        .vkGetPhysicalDeviceMemoryProperties = vkGetPhysicalDeviceMemoryProperties,
        .vkAllocateMemory = vkAllocateMemory,
        .vkFreeMemory = vkFreeMemory,
        .vkMapMemory = vkMapMemory,
        .vkUnmapMemory = vkUnmapMemory,
        .vkFlushMappedMemoryRanges = vkFlushMappedMemoryRanges,
        .vkInvalidateMappedMemoryRanges = vkInvalidateMappedMemoryRanges,
        .vkBindBufferMemory = vkBindBufferMemory,
        .vkBindImageMemory = vkBindImageMemory,
        .vkGetBufferMemoryRequirements = vkGetBufferMemoryRequirements,
        .vkGetImageMemoryRequirements = vkGetImageMemoryRequirements,
        .vkCreateBuffer = vkCreateBuffer,
        .vkDestroyBuffer = vkDestroyBuffer,
        .vkCreateImage = vkCreateImage,
        .vkDestroyImage = vkDestroyImage,
        .vkCmdCopyBuffer = vkCmdCopyBuffer,
        .vkGetBufferMemoryRequirements2KHR = vkGetBufferMemoryRequirements2KHR,
        .vkGetImageMemoryRequirements2KHR = vkGetImageMemoryRequirements2KHR
#endif
    };
    VmaAllocatorCreateInfo const allocatorInfo {
        .physicalDevice = physicalDevice,
        .device = device,
        .pVulkanFunctions = &funcs,
        .instance = instance,
    };
    vmaCreateAllocator(&allocatorInfo, &allocator);
    return allocator;
}

<<<<<<< HEAD
VulkanTexture* createEmptyTexture(VkDevice device, VkPhysicalDevice physicalDevice,
        VulkanContext const& context, VmaAllocator allocator, VulkanCommands* commands,
        VulkanResourceAllocator* handleAllocator, VulkanStagePool& stagePool) {
    VulkanTexture* emptyTexture = new VulkanTexture(device, physicalDevice, context, allocator,
            commands, handleAllocator, SamplerType::SAMPLER_2D, 1, TextureFormat::RGBA8, 1, 1, 1, 1,
            TextureUsage::DEFAULT | TextureUsage::COLOR_ATTACHMENT | TextureUsage::SUBPASS_INPUT,
            stagePool, true /* heap allocated */);
    uint32_t black = 0;
    PixelBufferDescriptor pbd(&black, 4, PixelDataFormat::RGBA, PixelDataType::UBYTE);
    emptyTexture->updateImage(pbd, 1, 1, 1, 0, 0, 0, 0);
    return emptyTexture;
}

VulkanBufferObject* createEmptyBufferObject(VmaAllocator allocator, VulkanStagePool& stagePool,
        VulkanCommands* commands) {
    VulkanBufferObject* obj =
            new VulkanBufferObject(allocator, stagePool, 1, BufferObjectBinding::UNIFORM);
    uint8_t byte = 0;
    obj->buffer.loadFromCpu(commands->get().buffer(), &byte, 0, 1);
    return obj;
}

=======
>>>>>>> 66abb75b
#if FVK_ENABLED(FVK_DEBUG_VALIDATION)
VKAPI_ATTR VkBool32 VKAPI_CALL debugReportCallback(VkDebugReportFlagsEXT flags,
        VkDebugReportObjectTypeEXT objectType, uint64_t object, size_t location,
        int32_t messageCode, const char* pLayerPrefix, const char* pMessage, void* pUserData) {
    if (flags & VK_DEBUG_REPORT_ERROR_BIT_EXT) {
        FVK_LOGE << "VULKAN ERROR: (" << pLayerPrefix << ") " << pMessage << utils::io::endl;
    } else {
        // TODO: emit best practices warnings about aggressive pipeline barriers.
        if (strstr(pMessage, "ALL_GRAPHICS_BIT") || strstr(pMessage, "ALL_COMMANDS_BIT")) {
            return VK_FALSE;
        }
        FVK_LOGW << "VULKAN WARNING: (" << pLayerPrefix << ") " << pMessage << utils::io::endl;
    }
    FVK_LOGE << utils::io::endl;
    return VK_FALSE;
}
#endif // FVK_EANBLED(FVK_DEBUG_VALIDATION)

#if FVK_ENABLED(FVK_DEBUG_DEBUG_UTILS)
VKAPI_ATTR VkBool32 VKAPI_CALL debugUtilsCallback(VkDebugUtilsMessageSeverityFlagBitsEXT severity,
        VkDebugUtilsMessageTypeFlagsEXT types, const VkDebugUtilsMessengerCallbackDataEXT* cbdata,
        void* pUserData) {
    if (severity & VK_DEBUG_UTILS_MESSAGE_SEVERITY_ERROR_BIT_EXT) {
        FVK_LOGE << "VULKAN ERROR: (" << cbdata->pMessageIdName << ") " << cbdata->pMessage
                 << utils::io::endl;
    } else {
        // TODO: emit best practices warnings about aggressive pipeline barriers.
        if (strstr(cbdata->pMessage, "ALL_GRAPHICS_BIT")
                || strstr(cbdata->pMessage, "ALL_COMMANDS_BIT")) {
            return VK_FALSE;
        }
        FVK_LOGW << "VULKAN WARNING: (" << cbdata->pMessageIdName << ") " << cbdata->pMessage
                 << utils::io::endl;
    }
    FVK_LOGE << utils::io::endl;
    return VK_FALSE;
}
#endif // FVK_EANBLED(FVK_DEBUG_DEBUG_UTILS)


}// anonymous namespace

#if FVK_ENABLED(FVK_DEBUG_DEBUG_UTILS)
using DebugUtils = VulkanDriver::DebugUtils;
DebugUtils* DebugUtils::mSingleton = nullptr;

DebugUtils::DebugUtils(VkInstance instance, VkDevice device, VulkanContext const* context)
    : mInstance(instance), mDevice(device), mEnabled(context->isDebugUtilsSupported()) {

#if FVK_ENABLED(FVK_DEBUG_VALIDATION)
    // Also initialize debug utils messenger here
    if (mEnabled) {
        VkDebugUtilsMessengerCreateInfoEXT const createInfo = {
                .sType = VK_STRUCTURE_TYPE_DEBUG_UTILS_MESSENGER_CREATE_INFO_EXT,
                .pNext = nullptr,
                .flags = 0,
                .messageSeverity = VK_DEBUG_UTILS_MESSAGE_SEVERITY_WARNING_BIT_EXT
                                   | VK_DEBUG_UTILS_MESSAGE_SEVERITY_ERROR_BIT_EXT,
                .messageType = VK_DEBUG_UTILS_MESSAGE_TYPE_GENERAL_BIT_EXT
                               | VK_DEBUG_UTILS_MESSAGE_TYPE_VALIDATION_BIT_EXT,
                .pfnUserCallback = debugUtilsCallback,
        };
        VkResult result = vkCreateDebugUtilsMessengerEXT(instance, &createInfo,
                VKALLOC, &mDebugMessenger);
        FILAMENT_CHECK_POSTCONDITION(result == VK_SUCCESS)
                << "Unable to create Vulkan debug messenger.";
    }
#endif // FVK_EANBLED(FVK_DEBUG_VALIDATION)
}

DebugUtils* DebugUtils::get() {
    assert_invariant(DebugUtils::mSingleton);
    return DebugUtils::mSingleton;
}

DebugUtils::~DebugUtils() {
    if (mDebugMessenger) {
        vkDestroyDebugUtilsMessengerEXT(mInstance, mDebugMessenger, VKALLOC);
    }
}

void DebugUtils::setName(VkObjectType type, uint64_t handle, char const* name) {
    auto impl = DebugUtils::get();
    if (!impl->mEnabled) {
        return;
    }
    VkDebugUtilsObjectNameInfoEXT const info = {
            .sType = VK_STRUCTURE_TYPE_DEBUG_UTILS_OBJECT_NAME_INFO_EXT,
            .pNext = nullptr,
            .objectType = type,
            .objectHandle = handle,
            .pObjectName = name,
    };
    vkSetDebugUtilsObjectNameEXT(impl->mDevice, &info);
}
#endif // FVK_EANBLED(FVK_DEBUG_DEBUG_UTILS)

Dispatcher VulkanDriver::getDispatcher() const noexcept {
    return ConcreteDispatcher<VulkanDriver>::make();
}

VulkanDriver::VulkanDriver(VulkanPlatform* platform, VulkanContext const& context,
        Platform::DriverConfig const& driverConfig) noexcept
    : mPlatform(platform),
      mAllocator(createAllocator(mPlatform->getInstance(), mPlatform->getPhysicalDevice(),
              mPlatform->getDevice())),
      mContext(context),
      mResourceAllocator(driverConfig.handleArenaSize, driverConfig.disableHandleUseAfterFreeCheck),
      mResourceManager(&mResourceAllocator),
      mThreadSafeResourceManager(&mResourceAllocator),
      mCommands(mPlatform->getDevice(), mPlatform->getGraphicsQueue(),
              mPlatform->getGraphicsQueueFamilyIndex(), &mContext, &mResourceAllocator),
      mPipelineLayoutCache(mPlatform->getDevice(), &mResourceAllocator),
      mPipelineCache(mPlatform->getDevice(), mAllocator),
      mStagePool(mAllocator, &mCommands),
      mFramebufferCache(mPlatform->getDevice()),
      mSamplerCache(mPlatform->getDevice()),
      mBlitter(mPlatform->getPhysicalDevice(), &mCommands),
      mReadPixels(mPlatform->getDevice()),
      mDescriptorSetManager(mPlatform->getDevice(), &mResourceAllocator),
      mIsSRGBSwapChainSupported(mPlatform->getCustomization().isSRGBSwapChainSupported),
      mStereoscopicType(driverConfig.stereoscopicType) {

#if FVK_ENABLED(FVK_DEBUG_DEBUG_UTILS)
    DebugUtils::mSingleton =
            new DebugUtils(mPlatform->getInstance(), mPlatform->getDevice(), &context);
#endif

#if FVK_ENABLED(FVK_DEBUG_VALIDATION)
    UTILS_UNUSED const PFN_vkCreateDebugReportCallbackEXT createDebugReportCallback
            = vkCreateDebugReportCallbackEXT;
    if (!context.isDebugUtilsSupported() && createDebugReportCallback) {
        VkDebugReportCallbackCreateInfoEXT const cbinfo = {
                .sType = VK_STRUCTURE_TYPE_DEBUG_REPORT_CALLBACK_CREATE_INFO_EXT,
                .flags = VK_DEBUG_REPORT_WARNING_BIT_EXT | VK_DEBUG_REPORT_ERROR_BIT_EXT,
                .pfnCallback = debugReportCallback,
        };
        VkResult result = createDebugReportCallback(mPlatform->getInstance(), &cbinfo, VKALLOC,
                &mDebugCallback);
        FILAMENT_CHECK_POSTCONDITION(result == VK_SUCCESS)
                << "Unable to create Vulkan debug callback.";
    }
#endif

    mTimestamps = std::make_unique<VulkanTimestamps>(mPlatform->getDevice());
<<<<<<< HEAD

    mEmptyTexture = createEmptyTexture(mPlatform->getDevice(), mPlatform->getPhysicalDevice(),
            mContext, mAllocator, &mCommands, &mResourceAllocator, mStagePool);
    mEmptyBufferObject = createEmptyBufferObject(mAllocator, mStagePool, &mCommands);

    mDescriptorSetManager.setPlaceHolders(mSamplerCache.getSampler({}), mEmptyTexture,
            mEmptyBufferObject);
=======
>>>>>>> 66abb75b
}

VulkanDriver::~VulkanDriver() noexcept = default;

UTILS_NOINLINE
Driver* VulkanDriver::create(VulkanPlatform* platform, VulkanContext const& context,
         Platform::DriverConfig const& driverConfig) noexcept {
#if 0
    // this is useful for development, but too verbose even for debug builds
    // For reference on a 64-bits machine in Release mode:
    //    VulkanSamplerGroup            :  16       few
    //    HwStream                      :  24       few
    //    VulkanFence                   :  32       few
    //    VulkanProgram                 :  32       moderate
    //    VulkanIndexBuffer             :  64       moderate
    //    VulkanBufferObject            :  64       many
    // -- less than or equal 64 bytes
    //    VulkanRenderPrimitive         :  72       many
    //    VulkanVertexBufferInfo        :  96       moderate
    //    VulkanSwapChain               : 104       few
    //    VulkanTimerQuery              : 160       few
    // -- less than or equal 160 bytes
    //    VulkanVertexBuffer            : 192       moderate
    //    VulkanTexture                 : 224       moderate
    //    VulkanRenderTarget            : 312       few
    // -- less than or equal to 312 bytes

    FVK_LOGD
           << "\nVulkanSwapChain: " << sizeof(VulkanSwapChain)
           << "\nVulkanBufferObject: " << sizeof(VulkanBufferObject)
           << "\nVulkanVertexBuffer: " << sizeof(VulkanVertexBuffer)
           << "\nVulkanVertexBufferInfo: " << sizeof(VulkanVertexBufferInfo)
           << "\nVulkanIndexBuffer: " << sizeof(VulkanIndexBuffer)
           << "\nVulkanSamplerGroup: " << sizeof(VulkanSamplerGroup)
           << "\nVulkanRenderPrimitive: " << sizeof(VulkanRenderPrimitive)
           << "\nVulkanTexture: " << sizeof(VulkanTexture)
           << "\nVulkanTimerQuery: " << sizeof(VulkanTimerQuery)
           << "\nHwStream: " << sizeof(HwStream)
           << "\nVulkanRenderTarget: " << sizeof(VulkanRenderTarget)
           << "\nVulkanFence: " << sizeof(VulkanFence)
           << "\nVulkanProgram: " << sizeof(VulkanProgram)
           << utils::io::endl;
#endif

    assert_invariant(platform);
    size_t defaultSize = FVK_HANDLE_ARENA_SIZE_IN_MB * 1024U * 1024U;
    Platform::DriverConfig validConfig {driverConfig};
    validConfig.handleArenaSize = std::max(driverConfig.handleArenaSize, defaultSize);
    return new VulkanDriver(platform, context, validConfig);
}

ShaderModel VulkanDriver::getShaderModel() const noexcept {
#if defined(__ANDROID__) || defined(IOS)
    return ShaderModel::MOBILE;
#else
    return ShaderModel::DESKTOP;
#endif
}

void VulkanDriver::terminate() {
    // Flush and wait here to make sure all queued commands are executed and resources that are tied
    // to those commands are no longer referenced.
    finish(0);

    // Command buffers should come first since it might have commands depending on resources that
    // are about to be destroyed.
    mCommands.terminate();

    mResourceManager.clear();
    mTimestamps.reset();

    mBlitter.terminate();
    mReadPixels.terminate();

    // Allow the stage pool to clean up.
    mStagePool.gc();

    mStagePool.terminate();
    mPipelineCache.terminate();
    mFramebufferCache.reset();
    mSamplerCache.terminate();
    mDescriptorSetManager.terminate();
    mPipelineLayoutCache.terminate();

#if FVK_ENABLED(FVK_DEBUG_RESOURCE_LEAK)
    mResourceAllocator.print();
#endif

    vmaDestroyAllocator(mAllocator);

    if (mDebugCallback) {
        vkDestroyDebugReportCallbackEXT(mPlatform->getInstance(), mDebugCallback, VKALLOC);
    }

#if FVK_ENABLED(FVK_DEBUG_DEBUG_UTILS)
    assert_invariant(DebugUtils::mSingleton);
    delete DebugUtils::mSingleton;
#endif

    mPlatform->terminate();
}

void VulkanDriver::tick(int) {
    mCommands.updateFences();
}

// Garbage collection should not occur too frequently, only about once per frame. Internally, the
// eviction time of various resources is often measured in terms of an approximate frame number
// rather than the wall clock, because we must wait 3 frames after a DriverAPI-level resource has
// been destroyed for safe destruction, due to outstanding command buffers and triple buffering.
void VulkanDriver::collectGarbage() {
    FVK_SYSTRACE_CONTEXT();
    FVK_SYSTRACE_START("gc");
    // Command buffers need to be submitted and completed before other resources can be gc'd. And
    // its gc() function carrys out the *wait*.
    mCommands.gc();
    mStagePool.gc();
    mFramebufferCache.gc();
    mPipelineCache.gc();

#if FVK_ENABLED(FVK_DEBUG_RESOURCE_LEAK)
    mResourceAllocator.print();
#endif

    FVK_SYSTRACE_END();
}
void VulkanDriver::beginFrame(int64_t monotonic_clock_ns,
        int64_t refreshIntervalNs, uint32_t frameId) {
    FVK_SYSTRACE_CONTEXT();
    FVK_SYSTRACE_START("beginFrame");
    // Do nothing.
    FVK_SYSTRACE_END();
}

void VulkanDriver::setFrameScheduledCallback(Handle<HwSwapChain> sch, CallbackHandler* handler,
        FrameScheduledCallback&& callback, uint64_t flags) {
}

void VulkanDriver::setFrameCompletedCallback(Handle<HwSwapChain> sch,
        CallbackHandler* handler, utils::Invocable<void(void)>&& callback) {
}

void VulkanDriver::setPresentationTime(int64_t monotonic_clock_ns) {
}

void VulkanDriver::endFrame(uint32_t frameId) {
    FVK_SYSTRACE_CONTEXT();
    FVK_SYSTRACE_START("endframe");
    mCommands.flush();
    collectGarbage();
    FVK_SYSTRACE_END();
}

void VulkanDriver::updateDescriptorSetBuffer(
        backend::DescriptorSetHandle dsh,
        backend::descriptor_binding_t binding,
        backend::BufferObjectHandle boh,
        uint32_t offset,
        uint32_t size) {
    VulkanDescriptorSet* set = mResourceAllocator.handle_cast<VulkanDescriptorSet*>(dsh);
    VulkanBufferObject* obj = mResourceAllocator.handle_cast<VulkanBufferObject*>(boh);
    mDescriptorSetManager.updateBuffer(set, binding, obj, offset, size);
}

void VulkanDriver::updateDescriptorSetTexture(
        backend::DescriptorSetHandle dsh,
        backend::descriptor_binding_t binding,
        backend::TextureHandle th,
        SamplerParams params) {
    VulkanDescriptorSet* set = mResourceAllocator.handle_cast<VulkanDescriptorSet*>(dsh);
    VulkanTexture* texture = mResourceAllocator.handle_cast<VulkanTexture*>(th);
<<<<<<< HEAD

    // We need to make sure the initial layout transition has been completed before we can write
    // the sampler descriptor. We flush and wait until the transition has been completed.
    if (!texture->transitionReady()) {
        mCommands.flush();
        mCommands.wait();
    }

=======
>>>>>>> 66abb75b
    VkSampler const vksampler = mSamplerCache.getSampler(params);
    mDescriptorSetManager.updateSampler(set, binding, texture, vksampler);
}

void VulkanDriver::flush(int) {
    FVK_SYSTRACE_CONTEXT();
    FVK_SYSTRACE_START("flush");
    mCommands.flush();
    FVK_SYSTRACE_END();
}

void VulkanDriver::finish(int dummy) {
    FVK_SYSTRACE_CONTEXT();
    FVK_SYSTRACE_START("finish");

    mCommands.flush();
    mCommands.wait();

    mReadPixels.runUntilComplete();
    FVK_SYSTRACE_END();
}

void VulkanDriver::createRenderPrimitiveR(Handle<HwRenderPrimitive> rph,
        Handle<HwVertexBuffer> vbh, Handle<HwIndexBuffer> ibh,
        PrimitiveType pt) {
    auto rp = mResourceAllocator.construct<VulkanRenderPrimitive>(rph,
            &mResourceAllocator, pt, vbh, ibh);
    mResourceManager.acquire(rp);
}

void VulkanDriver::destroyRenderPrimitive(Handle<HwRenderPrimitive> rph) {
    if (!rph) {
        return;
    }
    auto rp = mResourceAllocator.handle_cast<VulkanRenderPrimitive*>(rph);
    mResourceManager.release(rp);
}

void VulkanDriver::createVertexBufferInfoR(Handle<HwVertexBufferInfo> vbih, uint8_t bufferCount,
        uint8_t attributeCount, AttributeArray attributes) {
    auto vbi = mResourceAllocator.construct<VulkanVertexBufferInfo>(vbih,
            bufferCount, attributeCount, attributes);
    mResourceManager.acquire(vbi);
}

void VulkanDriver::destroyVertexBufferInfo(Handle<HwVertexBufferInfo> vbih) {
    if (!vbih) {
        return;
    }
    auto vbi = mResourceAllocator.handle_cast<VulkanVertexBufferInfo*>(vbih);
    mResourceManager.release(vbi);
}


void VulkanDriver::createVertexBufferR(Handle<HwVertexBuffer> vbh,
        uint32_t vertexCount, Handle<HwVertexBufferInfo> vbih) {
    auto vertexBuffer = mResourceAllocator.construct<VulkanVertexBuffer>(vbh,
            mContext, mStagePool, &mResourceAllocator, vertexCount, vbih);
    mResourceManager.acquire(vertexBuffer);
}

void VulkanDriver::destroyVertexBuffer(Handle<HwVertexBuffer> vbh) {
    if (!vbh) {
        return;
    }
    auto vertexBuffer = mResourceAllocator.handle_cast<VulkanVertexBuffer*>(vbh);
    mResourceManager.release(vertexBuffer);
}

void VulkanDriver::createIndexBufferR(Handle<HwIndexBuffer> ibh, ElementType elementType,
        uint32_t indexCount, BufferUsage usage) {
    auto elementSize = (uint8_t) getElementTypeSize(elementType);
    auto indexBuffer = mResourceAllocator.construct<VulkanIndexBuffer>(ibh, mAllocator, mStagePool,
            elementSize, indexCount);
    mResourceManager.acquire(indexBuffer);
}

void VulkanDriver::destroyIndexBuffer(Handle<HwIndexBuffer> ibh) {
    if (!ibh) {
        return;
    }
    auto indexBuffer = mResourceAllocator.handle_cast<VulkanIndexBuffer*>(ibh);
    mResourceManager.release(indexBuffer);
}

void VulkanDriver::createBufferObjectR(Handle<HwBufferObject> boh, uint32_t byteCount,
        BufferObjectBinding bindingType, BufferUsage usage) {
    auto bufferObject = mResourceAllocator.construct<VulkanBufferObject>(boh, mAllocator,
            mStagePool, byteCount, bindingType);
    mResourceManager.acquire(bufferObject);
}

void VulkanDriver::destroyBufferObject(Handle<HwBufferObject> boh) {
    if (!boh) {
        return;
    }
    auto bufferObject = mResourceAllocator.handle_cast<VulkanBufferObject*>(boh);
    mResourceManager.release(bufferObject);
}

void VulkanDriver::createTextureR(Handle<HwTexture> th, SamplerType target, uint8_t levels,
        TextureFormat format, uint8_t samples, uint32_t w, uint32_t h, uint32_t depth,
        TextureUsage usage) {
    auto vktexture = mResourceAllocator.construct<VulkanTexture>(th, mPlatform->getDevice(),
            mPlatform->getPhysicalDevice(), mContext, mAllocator, &mCommands, &mResourceAllocator,
            target, levels,
            format, samples, w, h, depth, usage, mStagePool);
    mResourceManager.acquire(vktexture);
}

//void VulkanDriver::createTextureSwizzledR(Handle<HwTexture> th, SamplerType target, uint8_t levels,
//        TextureFormat format, uint8_t samples, uint32_t w, uint32_t h, uint32_t depth,
//        TextureUsage usage,
//        TextureSwizzle r, TextureSwizzle g, TextureSwizzle b, TextureSwizzle a) {
//    TextureSwizzle swizzleArray[] = {r, g, b, a};
//    const VkComponentMapping swizzleMap = getSwizzleMap(swizzleArray);
//    auto vktexture = mResourceAllocator.construct<VulkanTexture>(th, mPlatform->getDevice(),
//            mPlatform->getPhysicalDevice(), mContext, mAllocator, &mCommands, &mResourceAllocator,
//            target, levels, format, samples, w, h, depth, usage, mStagePool,
//            false /*heap allocated */, swizzleMap);
//    mResourceManager.acquire(vktexture);
//}

void VulkanDriver::createTextureViewR(Handle<HwTexture> th, Handle<HwTexture> srch,
        uint8_t baseLevel, uint8_t levelCount) {
    VulkanTexture const* src = mResourceAllocator.handle_cast<VulkanTexture const*>(srch);
<<<<<<< HEAD
    auto vktexture = mResourceAllocator.construct<VulkanTexture>(th, mPlatform->getDevice(),
            mPlatform->getPhysicalDevice(), mContext, mAllocator, &mCommands, &mResourceAllocator,
            src, baseLevel, levelCount);
    mResourceManager.acquire(vktexture);
}

void VulkanDriver::createTextureViewSwizzleR(Handle<HwTexture> th, Handle<HwTexture> srch,
        backend::TextureSwizzle r, backend::TextureSwizzle g, backend::TextureSwizzle b,
        backend::TextureSwizzle a) {
    TextureSwizzle const swizzleArray[] = {r, g, b, a};
    VkComponentMapping const swizzle = getSwizzleMap(swizzleArray);

    VulkanTexture const* src = mResourceAllocator.handle_cast<VulkanTexture const*>(srch);
    auto vktexture = mResourceAllocator.construct<VulkanTexture>(th, mPlatform->getDevice(),
            mPlatform->getPhysicalDevice(), mContext, mAllocator, &mCommands, &mResourceAllocator,
            src, swizzle);
    mResourceManager.acquire(vktexture);
}

=======
    auto vktexture = mResourceAllocator.construct<VulkanTexture>(th, mPlatform->getDevice(),
            mPlatform->getPhysicalDevice(), mContext, mAllocator, &mCommands, &mResourceAllocator,
            src, baseLevel, levelCount);
    mResourceManager.acquire(vktexture);
}

void VulkanDriver::createTextureViewSwizzleR(Handle<HwTexture> th, Handle<HwTexture> srch,
        backend::TextureSwizzle r, backend::TextureSwizzle g, backend::TextureSwizzle b,
        backend::TextureSwizzle a) {
    TextureSwizzle const swizzleArray[] = {r, g, b, a};
    VkComponentMapping const swizzle = getSwizzleMap(swizzleArray);

    VulkanTexture const* src = mResourceAllocator.handle_cast<VulkanTexture const*>(srch);
    auto vktexture = mResourceAllocator.construct<VulkanTexture>(th, mPlatform->getDevice(),
            mPlatform->getPhysicalDevice(), mContext, mAllocator, &mCommands, &mResourceAllocator,
            src, swizzle);
    mResourceManager.acquire(vktexture);
}

>>>>>>> 66abb75b
void VulkanDriver::createTextureExternalImageR(Handle<HwTexture> th, backend::TextureFormat format,
        uint32_t width, uint32_t height, backend::TextureUsage usage, void* image) {
}

void VulkanDriver::createTextureExternalImagePlaneR(Handle<HwTexture> th,
        backend::TextureFormat format, uint32_t width, uint32_t height, backend::TextureUsage usage,
        void* image, uint32_t plane) {
}

void VulkanDriver::importTextureR(Handle<HwTexture> th, intptr_t id,
        SamplerType target, uint8_t levels,
        TextureFormat format, uint8_t samples, uint32_t w, uint32_t h, uint32_t depth,
        TextureUsage usage) {
    // not supported in this backend
}

void VulkanDriver::destroyTexture(Handle<HwTexture> th) {
    if (!th) {
        return;
    }
    auto texture = mResourceAllocator.handle_cast<VulkanTexture*>(th);
    mResourceManager.release(texture);
}

void VulkanDriver::createProgramR(Handle<HwProgram> ph, Program&& program) {
    auto vkprogram
            = mResourceAllocator.construct<VulkanProgram>(ph, mPlatform->getDevice(), program);
    mResourceManager.acquire(vkprogram);
}

void VulkanDriver::destroyProgram(Handle<HwProgram> ph) {
    if (!ph) {
        return;
    }
    auto vkprogram = mResourceAllocator.handle_cast<VulkanProgram*>(ph);
    mResourceManager.release(vkprogram);
}

void VulkanDriver::createDefaultRenderTargetR(Handle<HwRenderTarget> rth, int) {
    assert_invariant(mDefaultRenderTarget == nullptr);
    VulkanRenderTarget* renderTarget = mResourceAllocator.construct<VulkanRenderTarget>(rth);
    mDefaultRenderTarget = renderTarget;
    mResourceManager.acquire(renderTarget);
}

void VulkanDriver::createRenderTargetR(Handle<HwRenderTarget> rth,
        TargetBufferFlags targets, uint32_t width, uint32_t height, uint8_t samples,
        uint8_t layerCount, MRT color, TargetBufferInfo depth, TargetBufferInfo stencil) {
    UTILS_UNUSED_IN_RELEASE math::vec2<uint32_t> tmin = {std::numeric_limits<uint32_t>::max()};
    UTILS_UNUSED_IN_RELEASE math::vec2<uint32_t> tmax = {0};
    UTILS_UNUSED_IN_RELEASE size_t attachmentCount = 0;

    VulkanAttachment colorTargets[MRT::MAX_SUPPORTED_RENDER_TARGET_COUNT] = {};
    for (int i = 0; i < MRT::MAX_SUPPORTED_RENDER_TARGET_COUNT; i++) {
        if (color[i].handle) {
            colorTargets[i] = {
                .texture = mResourceAllocator.handle_cast<VulkanTexture*>(color[i].handle),
                .level = color[i].level,
                .layerCount = layerCount,
                .layer = color[i].layer,
            };
            UTILS_UNUSED_IN_RELEASE VkExtent2D extent = colorTargets[i].getExtent2D();
            tmin = { std::min(tmin.x, extent.width), std::min(tmin.y, extent.height) };
            tmax = { std::max(tmax.x, extent.width), std::max(tmax.y, extent.height) };
            attachmentCount++;
        }
    }

    VulkanAttachment depthStencil[2] = {};
    if (depth.handle) {
        depthStencil[0] = {
            .texture = mResourceAllocator.handle_cast<VulkanTexture*>(depth.handle),
            .level = depth.level,
            .layerCount = layerCount,
            .layer = depth.layer,
        };
        UTILS_UNUSED_IN_RELEASE VkExtent2D extent = depthStencil[0].getExtent2D();
        tmin = { std::min(tmin.x, extent.width), std::min(tmin.y, extent.height) };
        tmax = { std::max(tmax.x, extent.width), std::max(tmax.y, extent.height) };
        attachmentCount++;
    }

    if (stencil.handle) {
        depthStencil[1] = {
            .texture = mResourceAllocator.handle_cast<VulkanTexture*>(stencil.handle),
            .level = stencil.level,
            .layerCount = layerCount,
            .layer = stencil.layer,
        };
        UTILS_UNUSED_IN_RELEASE VkExtent2D extent = depthStencil[1].getExtent2D();
        tmin = { std::min(tmin.x, extent.width), std::min(tmin.y, extent.height) };
        tmax = { std::max(tmax.x, extent.width), std::max(tmax.y, extent.height) };
        attachmentCount++;
    }

    // All attachments must have the same dimensions, which must be greater than or equal to the
    // render target dimensions.
    assert_invariant(attachmentCount > 0);
    assert_invariant(tmin == tmax);
    assert_invariant(tmin.x >= width && tmin.y >= height);

    auto renderTarget = mResourceAllocator.construct<VulkanRenderTarget>(rth,
            mPlatform->getDevice(), mPlatform->getPhysicalDevice(), mContext, mAllocator,
            &mCommands, &mResourceAllocator, width, height, samples, colorTargets, depthStencil,
            mStagePool, layerCount);
    mResourceManager.acquire(renderTarget);
}

void VulkanDriver::destroyRenderTarget(Handle<HwRenderTarget> rth) {
    if (!rth) {
        return;
    }

    VulkanRenderTarget* rt = mResourceAllocator.handle_cast<VulkanRenderTarget*>(rth);
    if (UTILS_UNLIKELY(rt == mDefaultRenderTarget)) {
        mDefaultRenderTarget = nullptr;
    }
    mResourceManager.release(rt);
}

void VulkanDriver::createFenceR(Handle<HwFence> fh, int) {
    VulkanCommandBuffer const& commandBuffer = mCommands.get();
    mResourceAllocator.construct<VulkanFence>(fh, commandBuffer.fence);
}

void VulkanDriver::createSwapChainR(Handle<HwSwapChain> sch, void* nativeWindow, uint64_t flags) {
    if ((flags & backend::SWAP_CHAIN_CONFIG_SRGB_COLORSPACE) != 0 && !isSRGBSwapChainSupported()) {
        FVK_LOGW << "sRGB swapchain requested, but Platform does not support it"
                 << utils::io::endl;
        flags = flags | ~(backend::SWAP_CHAIN_CONFIG_SRGB_COLORSPACE);
    }
    auto swapChain = mResourceAllocator.construct<VulkanSwapChain>(sch, mPlatform, mContext,
            mAllocator, &mCommands, &mResourceAllocator, mStagePool, nativeWindow, flags);
    mResourceManager.acquire(swapChain);
}

void VulkanDriver::createSwapChainHeadlessR(Handle<HwSwapChain> sch, uint32_t width,
        uint32_t height, uint64_t flags) {
    if ((flags & backend::SWAP_CHAIN_CONFIG_SRGB_COLORSPACE) != 0 && !isSRGBSwapChainSupported()) {
        FVK_LOGW << "sRGB swapchain requested, but Platform does not support it"
                      << utils::io::endl;
        flags = flags | ~(backend::SWAP_CHAIN_CONFIG_SRGB_COLORSPACE);
    }
    assert_invariant(width > 0 && height > 0 && "Vulkan requires non-zero swap chain dimensions.");
    auto swapChain = mResourceAllocator.construct<VulkanSwapChain>(sch, mPlatform, mContext,
            mAllocator, &mCommands, &mResourceAllocator, mStagePool,
            nullptr, flags, VkExtent2D{width, height});
    mResourceManager.acquire(swapChain);
}

void VulkanDriver::createTimerQueryR(Handle<HwTimerQuery> tqh, int) {
    // nothing to do, timer query was constructed in createTimerQueryS
}

void VulkanDriver::createDescriptorSetLayoutR(Handle<HwDescriptorSetLayout> dslh,
        backend::DescriptorSetLayout&& info) {
    VulkanDescriptorSetLayout* layout = mResourceAllocator.construct<VulkanDescriptorSetLayout>(
            dslh, info);

    // This will create a VkDescriptorSetLayout (which is cached) for this object.
    mDescriptorSetManager.initVkLayout(layout);
    mResourceManager.acquire(layout);
}

void VulkanDriver::createDescriptorSetR(Handle<HwDescriptorSet> dsh,
        Handle<HwDescriptorSetLayout> dslh) {
    auto layout = mResourceAllocator.handle_cast<VulkanDescriptorSetLayout*>(dslh);
    mDescriptorSetManager.createSet(dsh, layout);

    auto set = mResourceAllocator.handle_cast<VulkanDescriptorSet*>(dsh);
    mResourceManager.acquire(set);
}

Handle<HwVertexBufferInfo> VulkanDriver::createVertexBufferInfoS() noexcept {
    return mResourceAllocator.allocHandle<VulkanVertexBufferInfo>();
}

Handle<HwVertexBuffer> VulkanDriver::createVertexBufferS() noexcept {
    return mResourceAllocator.allocHandle<VulkanVertexBuffer>();
}

Handle<HwIndexBuffer> VulkanDriver::createIndexBufferS() noexcept {
    return mResourceAllocator.allocHandle<VulkanIndexBuffer>();
}

Handle<HwBufferObject> VulkanDriver::createBufferObjectS() noexcept {
    return mResourceAllocator.allocHandle<VulkanBufferObject>();
}

Handle<HwTexture> VulkanDriver::createTextureS() noexcept {
    return mResourceAllocator.allocHandle<VulkanTexture>();
}

Handle<HwTexture> VulkanDriver::createTextureViewS() noexcept {
    return mResourceAllocator.allocHandle<VulkanTexture>();
}

Handle<HwTexture> VulkanDriver::createTextureViewSwizzleS() noexcept {
    return mResourceAllocator.allocHandle<VulkanTexture>();
}

Handle<HwTexture> VulkanDriver::createTextureExternalImageS() noexcept {
    return mResourceAllocator.allocHandle<VulkanTexture>();
}

Handle<HwTexture> VulkanDriver::createTextureExternalImagePlaneS() noexcept {
    return mResourceAllocator.allocHandle<VulkanTexture>();
}

Handle<HwTexture> VulkanDriver::importTextureS() noexcept {
    return mResourceAllocator.allocHandle<VulkanTexture>();
}

Handle<HwRenderPrimitive> VulkanDriver::createRenderPrimitiveS() noexcept {
    return mResourceAllocator.allocHandle<VulkanRenderPrimitive>();
}

Handle<HwProgram> VulkanDriver::createProgramS() noexcept {
    return mResourceAllocator.allocHandle<VulkanProgram>();
}

Handle<HwRenderTarget> VulkanDriver::createDefaultRenderTargetS() noexcept {
    return mResourceAllocator.allocHandle<VulkanRenderTarget>();
}

Handle<HwRenderTarget> VulkanDriver::createRenderTargetS() noexcept {
    return mResourceAllocator.allocHandle<VulkanRenderTarget>();
}

Handle<HwFence> VulkanDriver::createFenceS() noexcept {
    return mResourceAllocator.initHandle<VulkanFence>();
}

Handle<HwSwapChain> VulkanDriver::createSwapChainS() noexcept {
    return mResourceAllocator.allocHandle<VulkanSwapChain>();
}

Handle<HwSwapChain> VulkanDriver::createSwapChainHeadlessS() noexcept {
    return mResourceAllocator.allocHandle<VulkanSwapChain>();
}

Handle<HwTimerQuery> VulkanDriver::createTimerQueryS() noexcept {
    // The handle must be constructed here, as a synchronous call to getTimerQueryValue might happen
    // before createTimerQueryR is executed.
    Handle<HwTimerQuery> tqh
            = mResourceAllocator.initHandle<VulkanTimerQuery>(mTimestamps->getNextQuery());
    auto query = mResourceAllocator.handle_cast<VulkanTimerQuery*>(tqh);
    mThreadSafeResourceManager.acquire(query);
    return tqh;
}

Handle<HwDescriptorSetLayout> VulkanDriver::createDescriptorSetLayoutS() noexcept {
    return mResourceAllocator.allocHandle<VulkanDescriptorSetLayout>();
}

Handle<HwDescriptorSet> VulkanDriver::createDescriptorSetS() noexcept {
    return mResourceAllocator.allocHandle<VulkanDescriptorSet>();
}

void VulkanDriver::destroySwapChain(Handle<HwSwapChain> sch) {
    if (!sch) {
        return;
    }
    VulkanSwapChain* swapChain = mResourceAllocator.handle_cast<VulkanSwapChain*>(sch);
    if (mCurrentSwapChain == swapChain) {
        mCurrentSwapChain = nullptr;
    }
    mResourceManager.release(swapChain);
}

void VulkanDriver::destroyStream(Handle<HwStream> sh) {
}

void VulkanDriver::destroyTimerQuery(Handle<HwTimerQuery> tqh) {
    if (!tqh) {
        return;
    }
    auto vtq = mResourceAllocator.handle_cast<VulkanTimerQuery*>(tqh);
    mThreadSafeResourceManager.release(vtq);
}

void VulkanDriver::destroyDescriptorSetLayout(Handle<HwDescriptorSetLayout> dslh) {
    VulkanDescriptorSetLayout* layout = mResourceAllocator.handle_cast<VulkanDescriptorSetLayout*>(dslh);
    mResourceManager.release(layout);
}

void VulkanDriver::destroyDescriptorSet(Handle<HwDescriptorSet> dsh) {
    mDescriptorSetManager.destroySet(dsh);
    VulkanDescriptorSet* set = mResourceAllocator.handle_cast<VulkanDescriptorSet*>(dsh);
    mResourceManager.release(set);
}

Handle<HwStream> VulkanDriver::createStreamNative(void* nativeStream) {
    return {};
}

Handle<HwStream> VulkanDriver::createStreamAcquired() {
    return {};
}

void VulkanDriver::setAcquiredImage(Handle<HwStream> sh, void* image,
        CallbackHandler* handler, StreamCallback cb, void* userData) {
}

void VulkanDriver::setStreamDimensions(Handle<HwStream> sh, uint32_t width, uint32_t height) {
}

int64_t VulkanDriver::getStreamTimestamp(Handle<HwStream> sh) {
    return 0;
}

void VulkanDriver::updateStreams(CommandStream* driver) {
}

void VulkanDriver::destroyFence(Handle<HwFence> fh) {
    mResourceAllocator.destruct<VulkanFence>(fh);
}

FenceStatus VulkanDriver::getFenceStatus(Handle<HwFence> fh) {
    auto& cmdfence = mResourceAllocator.handle_cast<VulkanFence*>(fh)->fence;
    if (!cmdfence) {
        // If wait is called before a fence actually exists, we return timeout.  This matches the
        // current behavior in OpenGLDriver, but we should eventually reconsider a different error
        // code.
        return FenceStatus::TIMEOUT_EXPIRED;
    }

    // Internally we use the VK_INCOMPLETE status to mean "not yet submitted".
    // When this fence gets submitted, its status changes to VK_NOT_READY.
    if (cmdfence->getStatus() == VK_SUCCESS) {
        return FenceStatus::CONDITION_SATISFIED;
    }

    // Two other states are possible:
    //  - VK_INCOMPLETE: the corresponding buffer has not yet been submitted.
    //  - VK_NOT_READY: the buffer has been submitted but not yet signaled.
    // In either case, we return TIMEOUT_EXPIRED to indicate the fence has not been signaled.
    return FenceStatus::TIMEOUT_EXPIRED;
}

// We create all textures using VK_IMAGE_TILING_OPTIMAL, so our definition of "supported" is that
// the GPU supports the given texture format with non-zero optimal tiling features.
bool VulkanDriver::isTextureFormatSupported(TextureFormat format) {
    VkFormat vkformat = getVkFormat(format);
    if (vkformat == VK_FORMAT_UNDEFINED) {
        return false;
    }
    VkFormatProperties info;
    vkGetPhysicalDeviceFormatProperties(mPlatform->getPhysicalDevice(), vkformat, &info);
    return info.optimalTilingFeatures != 0;
}

bool VulkanDriver::isTextureSwizzleSupported() {
    return true;
}

bool VulkanDriver::isTextureFormatMipmappable(TextureFormat format) {
    switch (format) {
        case TextureFormat::DEPTH16:
        case TextureFormat::DEPTH24:
        case TextureFormat::DEPTH32F:
        case TextureFormat::DEPTH24_STENCIL8:
        case TextureFormat::DEPTH32F_STENCIL8:
            return false;
        default:
            return isRenderTargetFormatSupported(format);
    }
}

bool VulkanDriver::isRenderTargetFormatSupported(TextureFormat format) {
    VkFormat vkformat = getVkFormat(format);
    if (vkformat == VK_FORMAT_UNDEFINED) {
        return false;
    }
    VkFormatProperties info;
    vkGetPhysicalDeviceFormatProperties(mPlatform->getPhysicalDevice(), vkformat, &info);
    return (info.optimalTilingFeatures & VK_FORMAT_FEATURE_COLOR_ATTACHMENT_BIT) != 0;
}

bool VulkanDriver::isFrameBufferFetchSupported() {
    // TODO: we must fix this before landing descriptor set change.  Otherwise, the scuba tests will fail.
    //return true;
    return false;
}

bool VulkanDriver::isFrameBufferFetchMultiSampleSupported() {
    return false;
}

bool VulkanDriver::isFrameTimeSupported() {
    return true;
}

bool VulkanDriver::isAutoDepthResolveSupported() {
    // TODO: this could be supported with vk 1.2 or VK_KHR_depth_stencil_resolve
    return false;
}

bool VulkanDriver::isSRGBSwapChainSupported() {
    return mIsSRGBSwapChainSupported;
}

bool VulkanDriver::isProtectedContentSupported() {
    // the SWAP_CHAIN_CONFIG_PROTECTED_CONTENT flag is not supported
    return false;
}

bool VulkanDriver::isStereoSupported() {
    switch (mStereoscopicType) {
        case backend::StereoscopicType::INSTANCED:
            return mContext.isClipDistanceSupported();
        case backend::StereoscopicType::MULTIVIEW:
            return mContext.isMultiviewEnabled();
        case backend::StereoscopicType::NONE:
            return false;
    }
}

bool VulkanDriver::isParallelShaderCompileSupported() {
    return false;
}

bool VulkanDriver::isDepthStencilResolveSupported() {
    // TODO: apparently it could be supported in core 1.2 and/or with VK_KHR_depth_stencil_resolve
    return false;
}

bool VulkanDriver::isDepthStencilBlitSupported(TextureFormat format) {
    auto const& formats = mContext.getBlittableDepthStencilFormats();
    return std::find(formats.begin(), formats.end(), getVkFormat(format)) != formats.end();
}

bool VulkanDriver::isProtectedTexturesSupported() {
    return false;
}

bool VulkanDriver::isDepthClampSupported() {
    return mContext.isDepthClampSupported();
}

bool VulkanDriver::isWorkaroundNeeded(Workaround workaround) {
    switch (workaround) {
        case Workaround::SPLIT_EASU: {
            auto const vendorId = mContext.getPhysicalDeviceVendorId();
            // early exit condition is flattened in EASU code
            return vendorId == 0x5143; // Qualcomm
        }
        case Workaround::ALLOW_READ_ONLY_ANCILLARY_FEEDBACK_LOOP:
            // Supporting depth attachment as both sampler and attachment is only possible if we set
            // the depth attachment as read-only (e.g. during SSAO pass), however note that the
            // store-ops for attachments wrt VkRenderPass only has VK_ATTACHMENT_STORE_OP_DONT_CARE
            // and VK_ATTACHMENT_STORE_OP_STORE for versions below 1.3. Only at 1.3 and above do we
            // have a true read-only choice VK_ATTACHMENT_STORE_OP_NONE. That means for < 1.3, we
            // will trigger a validation sync error if we use the depth attachment also as a
            // sampler. See full error below:
            //
            // SYNC-HAZARD-WRITE-AFTER-READ(ERROR / SPEC): msgNum: 929810911 - Validation Error:
            // [ SYNC-HAZARD-WRITE-AFTER-READ ] Object 0: handle = 0x6160000c3680,
            // type = VK_OBJECT_TYPE_RENDER_PASS; | MessageID = 0x376bc9df | vkCmdEndRenderPass:
            // Hazard WRITE_AFTER_READ in subpass 0 for attachment 1 depth aspect during store with
            // storeOp VK_ATTACHMENT_STORE_OP_STORE. Access info (usage:
            // SYNC_LATE_FRAGMENT_TESTS_DEPTH_STENCIL_ATTACHMENT_WRITE, prior_usage:
            // SYNC_FRAGMENT_SHADER_SHADER_STORAGE_READ, read_barriers: VK_PIPELINE_STAGE_2_NONE,
            // command: vkCmdDrawIndexed, seq_no: 177, reset_no: 1)
            //
            // Therefore we apply the existing workaround of an extra blit until a better
            // resolution.
            return false;
        case Workaround::ADRENO_UNIFORM_ARRAY_CRASH:
            return false;
        case Workaround::DISABLE_BLIT_INTO_TEXTURE_ARRAY:
            return false;
        default:
            return false;
    }
    return false;
}

FeatureLevel VulkanDriver::getFeatureLevel() {
    VkPhysicalDeviceLimits const& limits = mContext.getPhysicalDeviceLimits();

    // If cubemap arrays are not supported, then this is an FL1 device.
    if (!mContext.isImageCubeArraySupported()) {
        return FeatureLevel::FEATURE_LEVEL_1;
    }

    // If the max sampler counts do not meet FL2 standards, then this is an FL1 device.
    const auto& fl2 = FEATURE_LEVEL_CAPS[+FeatureLevel::FEATURE_LEVEL_2];
    if (limits.maxPerStageDescriptorSamplers < fl2.MAX_VERTEX_SAMPLER_COUNT  ||
        limits.maxPerStageDescriptorSamplers < fl2.MAX_FRAGMENT_SAMPLER_COUNT) {
        return FeatureLevel::FEATURE_LEVEL_1;
    }

    // If the max sampler counts do not meet FL3 standards, then this is an FL2 device.
    const auto& fl3 = FEATURE_LEVEL_CAPS[+FeatureLevel::FEATURE_LEVEL_3];
    if (limits.maxPerStageDescriptorSamplers < fl3.MAX_VERTEX_SAMPLER_COUNT||
        limits.maxPerStageDescriptorSamplers < fl3.MAX_FRAGMENT_SAMPLER_COUNT) {
        return FeatureLevel::FEATURE_LEVEL_2;
    }

    return FeatureLevel::FEATURE_LEVEL_3;
}

math::float2 VulkanDriver::getClipSpaceParams() {
    // virtual and physical z-coordinate of clip-space is in [-w, 0]
    // Note: this is actually never used (see: main.vs), but it's a backend API, so we implement it
    // properly.
    return math::float2{ 1.0f, 0.0f };
}

uint8_t VulkanDriver::getMaxDrawBuffers() {
    return MRT::MIN_SUPPORTED_RENDER_TARGET_COUNT; // TODO: query real value
}

size_t VulkanDriver::getMaxUniformBufferSize() {
    // TODO: return the actual size instead of hardcoded value
    // TODO: devices that return less than 32768 should be rejected. This represents only 3%
    //       of android devices.
    return 32768;
}

void VulkanDriver::setVertexBufferObject(Handle<HwVertexBuffer> vbh, uint32_t index,
        Handle<HwBufferObject> boh) {
    auto vb = mResourceAllocator.handle_cast<VulkanVertexBuffer*>(vbh);
    auto bo = mResourceAllocator.handle_cast<VulkanBufferObject*>(boh);
    assert_invariant(bo->bindingType == BufferObjectBinding::VERTEX);
    vb->setBuffer(mResourceAllocator, bo, index);
}

void VulkanDriver::updateIndexBuffer(Handle<HwIndexBuffer> ibh, BufferDescriptor&& p,
        uint32_t byteOffset) {
    VulkanCommandBuffer& commands = mCommands.get();
    auto ib = mResourceAllocator.handle_cast<VulkanIndexBuffer*>(ibh);
    commands.acquire(ib);
    ib->buffer.loadFromCpu(commands.buffer(), p.buffer, byteOffset, p.size);

    scheduleDestroy(std::move(p));
}

void VulkanDriver::updateBufferObject(Handle<HwBufferObject> boh, BufferDescriptor&& bd,
        uint32_t byteOffset) {
    VulkanCommandBuffer& commands = mCommands.get();

    auto bo = mResourceAllocator.handle_cast<VulkanBufferObject*>(boh);
    commands.acquire(bo);
    bo->buffer.loadFromCpu(commands.buffer(), bd.buffer, byteOffset, bd.size);

    scheduleDestroy(std::move(bd));
}

void VulkanDriver::updateBufferObjectUnsynchronized(Handle<HwBufferObject> boh,
        BufferDescriptor&& bd, uint32_t byteOffset) {
    VulkanCommandBuffer& commands = mCommands.get();
    auto bo = mResourceAllocator.handle_cast<VulkanBufferObject*>(boh);
    commands.acquire(bo);
    // TODO: implement unsynchronized version
    bo->buffer.loadFromCpu(commands.buffer(), bd.buffer, byteOffset, bd.size);
    mResourceManager.acquire(bo);
    scheduleDestroy(std::move(bd));
}

void VulkanDriver::resetBufferObject(Handle<HwBufferObject> boh) {
    // TODO: implement resetBufferObject(). This is equivalent to calling
    // destroyBufferObject() followed by createBufferObject() keeping the same handle.
    // It is actually okay to keep a no-op implementation, the intention here is to "orphan" the
    // buffer (and possibly return it to a pool) and allocate a new one (or get it from a pool),
    // so that no further synchronization with the GPU is needed.
    // This is only useful if updateBufferObjectUnsynchronized() is implemented unsynchronizedly.
}

void VulkanDriver::update3DImage(Handle<HwTexture> th, uint32_t level, uint32_t xoffset,
        uint32_t yoffset, uint32_t zoffset, uint32_t width, uint32_t height, uint32_t depth,
        PixelBufferDescriptor&& data) {
    mResourceAllocator.handle_cast<VulkanTexture*>(th)->updateImage(data, width, height, depth,
            xoffset, yoffset, zoffset, level);
    scheduleDestroy(std::move(data));
}

void VulkanDriver::setupExternalImage(void* image) {
}

TimerQueryResult VulkanDriver::getTimerQueryValue(Handle<HwTimerQuery> tqh, uint64_t* elapsedTime) {
    VulkanTimerQuery* vtq = mResourceAllocator.handle_cast<VulkanTimerQuery*>(tqh);
    if (!vtq->isCompleted()) {
        return TimerQueryResult::NOT_READY;
    }

    auto results = mTimestamps->getResult(vtq);
    uint64_t timestamp0 = results[0];
    uint64_t available0 = results[1];
    uint64_t timestamp1 = results[2];
    uint64_t available1 = results[3];

    if (available0 == 0 || available1 == 0) {
        return TimerQueryResult::NOT_READY;
    }

    FILAMENT_CHECK_POSTCONDITION(timestamp1 >= timestamp0)
            << "Timestamps are not monotonically increasing.";

    // NOTE: MoltenVK currently writes system time so the following delta will always be zero.
    // However there are plans for implementing this properly. See the following GitHub ticket.
    // https://github.com/KhronosGroup/MoltenVK/issues/773

    float const period = mContext.getPhysicalDeviceLimits().timestampPeriod;
    uint64_t delta = uint64_t(float(timestamp1 - timestamp0) * period);
    *elapsedTime = delta;
    return TimerQueryResult::AVAILABLE;
}

void VulkanDriver::setExternalImage(Handle<HwTexture> th, void* image) {
}

void VulkanDriver::setExternalImagePlane(Handle<HwTexture> th, void* image, uint32_t plane) {
}

void VulkanDriver::setExternalStream(Handle<HwTexture> th, Handle<HwStream> sh) {
}

void VulkanDriver::generateMipmaps(Handle<HwTexture> th) {
    auto* const t = mResourceAllocator.handle_cast<VulkanTexture*>(th);
    assert_invariant(t);

    int32_t layerCount = int32_t(t->depth);
    if (t->target == SamplerType::SAMPLER_CUBEMAP_ARRAY ||
        t->target == SamplerType::SAMPLER_CUBEMAP) {
        layerCount *= 6;
    }

    // FIXME: the loop below can perform many layout transitions and back. We should be
    //        able to optimize that.

    uint8_t level = 0;
    int32_t srcw = int32_t(t->width);
    int32_t srch = int32_t(t->height);
    do {
        int32_t const dstw = std::max(srcw >> 1, 1);
        int32_t const dsth = std::max(srch >> 1, 1);
        const VkOffset3D srcOffsets[2] = {{ 0, 0, 0 }, { srcw, srch, 1 }};
        const VkOffset3D dstOffsets[2] = {{ 0, 0, 0 }, { dstw, dsth, 1 }};

        // TODO: there should be a way to do this using layerCount in vkBlitImage
        // TODO: vkBlitImage should be able to handle 3D textures too
        for (int32_t layer = 0; layer < layerCount; layer++) {
            mBlitter.blit(VK_FILTER_LINEAR,
                    { .texture = t, .level = uint8_t(level + 1), .layer = (uint16_t)layer },
                    dstOffsets,
                    { .texture = t, .level = uint8_t(level    ), .layer = (uint16_t)layer },
                    srcOffsets);
        }

        level++;
        srcw = dstw;
        srch = dsth;
    } while ((srcw > 1 || srch > 1) && level < t->levels);
}

void VulkanDriver::compilePrograms(CompilerPriorityQueue priority,
        CallbackHandler* handler, CallbackHandler::Callback callback, void* user) {
    if (callback) {
        scheduleCallback(handler, user, callback);
    }
}

void VulkanDriver::beginRenderPass(Handle<HwRenderTarget> rth, const RenderPassParams& params) {
    FVK_SYSTRACE_CONTEXT();
    FVK_SYSTRACE_START("beginRenderPass");

    VulkanRenderTarget* const rt = mResourceAllocator.handle_cast<VulkanRenderTarget*>(rth);
    VkExtent2D const extent = rt->getExtent();
    assert_invariant(rt == mDefaultRenderTarget || extent.width > 0 && extent.height > 0);

    // Filament has the expectation that the contents of the swap chain are not preserved on the
    // first render pass. Note however that its contents are often preserved on subsequent render
    // passes, due to multiple views.
    TargetBufferFlags discardStart = params.flags.discardStart;
    if (rt->isSwapChain()) {
        VulkanSwapChain* sc = mCurrentSwapChain;
        assert_invariant(sc);
        if (sc->isFirstRenderPass()) {
            discardStart |= TargetBufferFlags::COLOR;
            sc->markFirstRenderPass();
        }
    }

    VulkanAttachment depth = rt->getSamples() == 1 ? rt->getDepth() : rt->getMsaaDepth();

#if FVK_ENABLED(FVK_DEBUG_TEXTURE)
    if (depth.texture) {
        depth.texture->print();
    }
#endif

    // We need to determine whether the same depth texture is both sampled and set as an attachment.
    // If that's the case, we need to change the layout of the texture to DEPTH_SAMPLER, which is a
    // more general layout. Otherwise, we prefer the DEPTH_ATTACHMENT layout, which is optimal for
    // the non-sampling case.
    VulkanCommandBuffer& commands = mCommands.get();
    VkCommandBuffer const cmdbuffer = commands.buffer();

    // Scissor is reset with each render pass
    // This also takes care of VUID-vkCmdDrawIndexed-None-07832.
    VkRect2D const scissor{ .offset = { 0, 0 }, .extent = extent };
    vkCmdSetScissor(cmdbuffer, 0, 1, &scissor);

    VulkanLayout currentDepthLayout = depth.getLayout();

    TargetBufferFlags clearVal = params.flags.clear;
    TargetBufferFlags discardEndVal = params.flags.discardEnd;
    if (depth.texture) {
        if (params.readOnlyDepthStencil & RenderPassParams::READONLY_DEPTH) {
            discardEndVal &= ~TargetBufferFlags::DEPTH;
            clearVal &= ~TargetBufferFlags::DEPTH;
        }
        // If the depth attachment texture was previously sampled, then we need to manually
        // transition it to an attachment. This is necessary to also set up a barrier between the
        // previous read and the potentially coming write.
        depth.texture->transitionLayout(&commands, depth.getSubresourceRange(),
                VulkanLayout::DEPTH_ATTACHMENT);
        currentDepthLayout = VulkanLayout::DEPTH_ATTACHMENT;
    }

    uint8_t const renderTargetLayerCount = rt->getLayerCount();

    // Create the VkRenderPass or fetch it from cache.
    VulkanFboCache::RenderPassKey rpkey = {
<<<<<<< HEAD
        .initialDepthLayout = currentDepthLayout,
=======
>>>>>>> 66abb75b
        .depthFormat = depth.getFormat(),
        .clear = clearVal,
        .discardStart = discardStart,
        .discardEnd = discardEndVal,
        .initialDepthLayout = currentDepthLayout,
        .samples = rt->getSamples(),
        .needsResolveMask = 0,
        .usesLazilyAllocatedMemory = 0,
        .subpassMask = uint8_t(params.subpassMask),
        .viewCount = renderTargetLayerCount,
    };
    for (int i = 0; i < MRT::MAX_SUPPORTED_RENDER_TARGET_COUNT; i++) {
        VulkanAttachment const& info = rt->getColor(i);
        if (info.texture) {
            assert_invariant(info.layerCount == renderTargetLayerCount);
            rpkey.colorFormat[i] = info.getFormat();
<<<<<<< HEAD
            if (rpkey.samples > 1 && info.texture->samples == 1) {
                rpkey.needsResolveMask |= (1 << i);
=======
            if (rpkey.samples > 1) {
                const VulkanTexture* sidecar = info.texture->getSidecar();
                if (sidecar && sidecar->isTransientAttachment()) {
                    rpkey.usesLazilyAllocatedMemory |= (1 << i);
                }
                if (info.texture->samples == 1) {
                    rpkey.needsResolveMask |= (1 << i);
                }
>>>>>>> 66abb75b
            }
        } else {
            rpkey.colorFormat[i] = VK_FORMAT_UNDEFINED;
        }
    }

    VkRenderPass renderPass = mFramebufferCache.getRenderPass(rpkey);
    mPipelineCache.bindRenderPass(renderPass, 0);

    // Create the VkFramebuffer or fetch it from cache.
    VulkanFboCache::FboKey fbkey {
        .renderPass = renderPass,
        .width = (uint16_t) extent.width,
        .height = (uint16_t) extent.height,
        .layers = 1,
        .samples = rpkey.samples,
    };
    auto& renderPassAttachments = mRenderPassFboInfo.attachments;
    for (int i = 0; i < MRT::MAX_SUPPORTED_RENDER_TARGET_COUNT; i++) {
        VulkanAttachment& attachment = rt->getColor(i);
        if (!attachment.texture) {
            fbkey.color[i] = VK_NULL_HANDLE;
            fbkey.resolve[i] = VK_NULL_HANDLE;
            continue;
        }

        if (fbkey.samples == 1) {
            auto const& range = attachment.getSubresourceRange();
            auto tex = attachment.texture;
            if (tex->getLayout(range.baseMipLevel, range.baseArrayLayer) !=
                            VulkanLayout::COLOR_ATTACHMENT &&
                    !tex->transitionLayout(&commands, range, VulkanLayout::COLOR_ATTACHMENT)) {
                // If the layout transition did not emit a barrier, we do it manually here.
                tex->samplerToAttachmentBarrier(&commands, range);
            }
            renderPassAttachments.insert(attachment);

            fbkey.color[i] = attachment.getImageView();
            fbkey.resolve[i] = VK_NULL_HANDLE;
            assert_invariant(fbkey.color[i]);
        } else {
            auto& msaaColorAttachment = rt->getMsaaColor(i);
            auto const& msaaRange = attachment.getSubresourceRange();
            msaaColorAttachment.texture->transitionLayout(&commands,
                    msaaRange, VulkanLayout::COLOR_ATTACHMENT);
            renderPassAttachments.insert(msaaColorAttachment);

            fbkey.color[i] = msaaColorAttachment.getImageView();

            VulkanTexture* texture = attachment.texture;
            if (texture->samples == 1) {
<<<<<<< HEAD
                mRenderPassFboInfo.hasColorResolve = true;

=======
>>>>>>> 66abb75b
                auto const& range = attachment.getSubresourceRange();
                attachment.texture->transitionLayout(&commands,
                        range, VulkanLayout::COLOR_ATTACHMENT);
                renderPassAttachments.insert(attachment);
                fbkey.resolve[i] = attachment.getImageView();
                assert_invariant(fbkey.resolve[i]);
            }
            assert_invariant(fbkey.color[i]);
        }
    }
    if (depth.texture) {
        fbkey.depth = depth.getImageView();
        assert_invariant(fbkey.depth);
        renderPassAttachments.insert(depth);

        UTILS_UNUSED_IN_RELEASE bool const depthDiscardEnd =
                any(rpkey.discardEnd & TargetBufferFlags::DEPTH);

        // Vulkan 1.1 does not support multisampled depth resolve, so let's check here
        // and assert if this is requested. (c.f. isAutoDepthResolveSupported)
        // Reminder: Filament's backend API works like this:
        // - If the RT is SS then all attachments must be SS.
        // - If the RT is MS then all SS attachments are auto resolved if not discarded.
        assert_invariant(!(rt->getSamples() > 1 &&
                rt->getDepth().texture->samples == 1 &&
                !depthDiscardEnd));
    }
    VkFramebuffer vkfb = mFramebufferCache.getFramebuffer(fbkey);

// Assign a label to the framebuffer for debugging purposes.
#if FVK_ENABLED(FVK_DEBUG_GROUP_MARKERS | FVK_DEBUG_DEBUG_UTILS)
    auto const topMarker = mCommands.getTopGroupMarker();
    if (!topMarker.empty()) {
        DebugUtils::setName(VK_OBJECT_TYPE_FRAMEBUFFER, reinterpret_cast<uint64_t>(vkfb),
                topMarker.c_str());
    }
#endif

    // The current command buffer now has references to the render target and its attachments.
    commands.acquire(rt);
    for (auto const& attachment: renderPassAttachments) {
        commands.acquire(attachment.texture);
    }

    // Populate the structures required for vkCmdBeginRenderPass.
    VkRenderPassBeginInfo renderPassInfo {
        .sType = VK_STRUCTURE_TYPE_RENDER_PASS_BEGIN_INFO,
        .renderPass = renderPass,
        .framebuffer = vkfb,

        // The renderArea field constrains the LoadOp, but scissoring does not.
        // Therefore, we do not set the scissor rect here, we only need it in draw().
        .renderArea = { .offset = {}, .extent = extent }
    };

    rt->transformClientRectToPlatform(&renderPassInfo.renderArea);

    VkClearValue clearValues[
            MRT::MAX_SUPPORTED_RENDER_TARGET_COUNT + MRT::MAX_SUPPORTED_RENDER_TARGET_COUNT +
            1] = {};
    if (clearVal != TargetBufferFlags::NONE) {

        // NOTE: clearValues must be populated in the same order as the attachments array in
        // VulkanFboCache::getFramebuffer. Values must be provided regardless of whether Vulkan is
        // actually clearing that particular target.
        for (int i = 0; i < MRT::MAX_SUPPORTED_RENDER_TARGET_COUNT; i++) {
            if (fbkey.color[i]) {
                VkClearValue &clearValue = clearValues[renderPassInfo.clearValueCount++];
                clearValue.color.float32[0] = params.clearColor.r;
                clearValue.color.float32[1] = params.clearColor.g;
                clearValue.color.float32[2] = params.clearColor.b;
                clearValue.color.float32[3] = params.clearColor.a;
            }
        }
        // Resolve attachments are not cleared but still have entries in the list, so skip over them.
        for (int i = 0; i < MRT::MAX_SUPPORTED_RENDER_TARGET_COUNT; i++) {
            if (rpkey.needsResolveMask & (1u << i)) {
                renderPassInfo.clearValueCount++;
            }
        }
        if (fbkey.depth) {
            VkClearValue &clearValue = clearValues[renderPassInfo.clearValueCount++];
            clearValue.depthStencil = {(float) params.clearDepth, 0};
        }
        renderPassInfo.pClearValues = &clearValues[0];
    }

    vkCmdBeginRenderPass(cmdbuffer, &renderPassInfo, VK_SUBPASS_CONTENTS_INLINE);

    VkViewport viewport = {
        .x = (float) params.viewport.left,
        .y = (float) params.viewport.bottom,
        .width = (float) params.viewport.width,
        .height = (float) params.viewport.height,
        .minDepth = params.depthRange.near,
        .maxDepth = params.depthRange.far
    };

    rt->transformClientRectToPlatform(&viewport);
    vkCmdSetViewport(cmdbuffer, 0, 1, &viewport);

    mCurrentRenderPass = {
        .renderTarget = rt,
        .renderPass = renderPassInfo.renderPass,
        .params = params,
        .currentSubpass = 0,
    };
    FVK_SYSTRACE_END();
}

void VulkanDriver::endRenderPass(int) {
    FVK_SYSTRACE_CONTEXT();
    FVK_SYSTRACE_START("endRenderPass");

    VulkanCommandBuffer& commands = mCommands.get();
    VkCommandBuffer cmdbuffer = commands.buffer();
    vkCmdEndRenderPass(cmdbuffer);

    VulkanRenderTarget* rt = mCurrentRenderPass.renderTarget;
    assert_invariant(rt);

    // Since we might soon be sampling from the render target that we just wrote to, we need a
    // pipeline barrier between framebuffer writes and shader reads.
    if (!rt->isSwapChain()) {
        for (auto& attachment: mRenderPassFboInfo.attachments) {
            auto const& range = attachment.getSubresourceRange();
            bool const isDepth = attachment.isDepth();
            auto texture = attachment.texture;
            if (isDepth) {
                texture->setLayout(range, VulkanFboCache::FINAL_DEPTH_ATTACHMENT_LAYOUT);
                if (!texture->transitionLayout(&commands, range, VulkanLayout::DEPTH_SAMPLER)) {
                    texture->attachmentToSamplerBarrier(&commands, range);
                }
            } else {
                texture->setLayout(range, VulkanFboCache::FINAL_COLOR_ATTACHMENT_LAYOUT);
                if (!texture->transitionLayout(&commands, range, VulkanLayout::READ_WRITE)) {
                    texture->attachmentToSamplerBarrier(&commands, range);
                }
            }
        }
    }

    mRenderPassFboInfo = {};
    mCurrentRenderPass.renderTarget = nullptr;
    mCurrentRenderPass.renderPass = VK_NULL_HANDLE;
    FVK_SYSTRACE_END();
}

void VulkanDriver::nextSubpass(int) {
    FILAMENT_CHECK_PRECONDITION(mCurrentRenderPass.currentSubpass == 0)
            << "Only two subpasses are currently supported.";

    VulkanRenderTarget* renderTarget = mCurrentRenderPass.renderTarget;
    assert_invariant(renderTarget);
    assert_invariant(mCurrentRenderPass.params.subpassMask);

    vkCmdNextSubpass(mCommands.get().buffer(), VK_SUBPASS_CONTENTS_INLINE);

    mPipelineCache.bindRenderPass(mCurrentRenderPass.renderPass,
            ++mCurrentRenderPass.currentSubpass);

    if (mCurrentRenderPass.params.subpassMask & 0x1) {
        VulkanAttachment subpassInput = renderTarget->getColor(0);
        mDescriptorSetManager.updateInputAttachment({}, subpassInput);
    }
}

void VulkanDriver::makeCurrent(Handle<HwSwapChain> drawSch, Handle<HwSwapChain> readSch) {
    FVK_SYSTRACE_CONTEXT();
    FVK_SYSTRACE_START("makeCurrent");

    ASSERT_PRECONDITION_NON_FATAL(drawSch == readSch,
            "Vulkan driver does not support distinct draw/read swap chains.");
    VulkanSwapChain* swapChain = mCurrentSwapChain
            = mResourceAllocator.handle_cast<VulkanSwapChain*>(drawSch);

    bool resized = false;
    swapChain->acquire(resized);

    if (resized) {
        mFramebufferCache.reset();
    }

    if (UTILS_LIKELY(mDefaultRenderTarget)) {
        mDefaultRenderTarget->bindToSwapChain(*swapChain);
    }

    FVK_SYSTRACE_END();
}

void VulkanDriver::commit(Handle<HwSwapChain> sch) {
    FVK_SYSTRACE_CONTEXT();
    FVK_SYSTRACE_START("commit");

    VulkanSwapChain* swapChain = mResourceAllocator.handle_cast<VulkanSwapChain*>(sch);

    // Present the backbuffer after the most recent command buffer submission has finished.
    swapChain->present();
    FVK_SYSTRACE_END();
}

void VulkanDriver::setPushConstant(backend::ShaderStage stage, uint8_t index,
        backend::PushConstantVariant value) {
    assert_invariant(mBoundPipeline.program && "Expect a program when writing to push constants");
    VulkanCommands* commands = &mCommands;
    mBoundPipeline.program->writePushConstant(commands, mBoundPipeline.pipelineLayout, stage, index,
            value);
}

void VulkanDriver::insertEventMarker(char const* string) {
#if FVK_ENABLED(FVK_DEBUG_GROUP_MARKERS)
    mCommands.insertEventMarker(string, strlen(string));
#endif
}

void VulkanDriver::pushGroupMarker(char const* string) {
    // Turns out all the markers are 0-terminated, so we can just pass it without len.
#if FVK_ENABLED(FVK_DEBUG_GROUP_MARKERS)
    mCommands.pushGroupMarker(string);
#endif
    FVK_SYSTRACE_CONTEXT();
    FVK_SYSTRACE_START(string);
}

void VulkanDriver::popGroupMarker(int) {
#if FVK_ENABLED(FVK_DEBUG_GROUP_MARKERS)
    mCommands.popGroupMarker();
#endif
    FVK_SYSTRACE_CONTEXT();
    FVK_SYSTRACE_END();
}

void VulkanDriver::startCapture(int) {}

void VulkanDriver::stopCapture(int) {}

void VulkanDriver::readPixels(Handle<HwRenderTarget> src, uint32_t x, uint32_t y, uint32_t width,
        uint32_t height, PixelBufferDescriptor&& pbd) {
    VulkanRenderTarget* srcTarget = mResourceAllocator.handle_cast<VulkanRenderTarget*>(src);
    mCommands.flush();
    mReadPixels.run(
            srcTarget, x, y, width, height, mPlatform->getGraphicsQueueFamilyIndex(),
            std::move(pbd),
            [&context = mContext](uint32_t reqs, VkFlags flags) {
                return context.selectMemoryType(reqs, flags);
            },
            [this](PixelBufferDescriptor&& pbd) {
                scheduleDestroy(std::move(pbd));
            });
}

void VulkanDriver::readBufferSubData(backend::BufferObjectHandle boh,
        uint32_t offset, uint32_t size, backend::BufferDescriptor&& p) {
    // TODO: implement readBufferSubData
    scheduleDestroy(std::move(p));
}

void VulkanDriver::resolve(
        Handle<HwTexture> dst, uint8_t srcLevel, uint8_t srcLayer,
        Handle<HwTexture> src, uint8_t dstLevel, uint8_t dstLayer) {
    FVK_SYSTRACE_CONTEXT();
    FVK_SYSTRACE_START("resolve");

    FILAMENT_CHECK_PRECONDITION(mCurrentRenderPass.renderPass == VK_NULL_HANDLE)
            << "resolve() cannot be invoked inside a render pass.";

    auto* const srcTexture = mResourceAllocator.handle_cast<VulkanTexture*>(src);
    auto* const dstTexture = mResourceAllocator.handle_cast<VulkanTexture*>(dst);
    assert_invariant(srcTexture);
    assert_invariant(dstTexture);

    FILAMENT_CHECK_PRECONDITION(
            dstTexture->width == srcTexture->width && dstTexture->height == srcTexture->height)
            << "invalid resolve: src and dst sizes don't match";

    FILAMENT_CHECK_PRECONDITION(srcTexture->samples > 1 && dstTexture->samples == 1)
            << "invalid resolve: src.samples=" << +srcTexture->samples
            << ", dst.samples=" << +dstTexture->samples;

    FILAMENT_CHECK_PRECONDITION(srcTexture->format == dstTexture->format)
            << "src and dst texture format don't match";

    FILAMENT_CHECK_PRECONDITION(!isDepthFormat(srcTexture->format))
            << "can't resolve depth formats";

    FILAMENT_CHECK_PRECONDITION(!isStencilFormat(srcTexture->format))
            << "can't resolve stencil formats";

    FILAMENT_CHECK_PRECONDITION(any(dstTexture->usage & TextureUsage::BLIT_DST))
            << "texture doesn't have BLIT_DST";

    FILAMENT_CHECK_PRECONDITION(any(srcTexture->usage & TextureUsage::BLIT_SRC))
            << "texture doesn't have BLIT_SRC";

    mBlitter.resolve(
            { .texture = dstTexture, .level = dstLevel, .layer = dstLayer },
            { .texture = srcTexture, .level = srcLevel, .layer = srcLayer });

    FVK_SYSTRACE_END();
}

void VulkanDriver::blit(
        Handle<HwTexture> dst, uint8_t srcLevel, uint8_t srcLayer, math::uint2 dstOrigin,
        Handle<HwTexture> src, uint8_t dstLevel, uint8_t dstLayer, math::uint2 srcOrigin,
        math::uint2 size) {
    FVK_SYSTRACE_CONTEXT();
    FVK_SYSTRACE_START("blit");

    FILAMENT_CHECK_PRECONDITION(mCurrentRenderPass.renderPass == VK_NULL_HANDLE)
            << "blit() cannot be invoked inside a render pass.";

    auto* const srcTexture = mResourceAllocator.handle_cast<VulkanTexture*>(src);
    auto* const dstTexture = mResourceAllocator.handle_cast<VulkanTexture*>(dst);

    FILAMENT_CHECK_PRECONDITION(any(dstTexture->usage & TextureUsage::BLIT_DST))
            << "texture doesn't have BLIT_DST";

    FILAMENT_CHECK_PRECONDITION(any(srcTexture->usage & TextureUsage::BLIT_SRC))
            << "texture doesn't have BLIT_SRC";

    FILAMENT_CHECK_PRECONDITION(srcTexture->format == dstTexture->format)
            << "src and dst texture format don't match";

    // The Y inversion below makes it so that Vk matches GL and Metal.

    auto const srcLeft   = int32_t(srcOrigin.x);
    auto const dstLeft   = int32_t(dstOrigin.x);
    auto const srcTop    = int32_t(srcTexture->height - (srcOrigin.y + size.y));
    auto const dstTop    = int32_t(dstTexture->height - (dstOrigin.y + size.y));
    auto const srcRight  = int32_t(srcOrigin.x + size.x);
    auto const dstRight  = int32_t(dstOrigin.x + size.x);
    auto const srcBottom = int32_t(srcTop + size.y);
    auto const dstBottom = int32_t(dstTop + size.y);
    VkOffset3D const srcOffsets[2] = { { srcLeft, srcTop, 0 }, { srcRight, srcBottom, 1 }};
    VkOffset3D const dstOffsets[2] = { { dstLeft, dstTop, 0 }, { dstRight, dstBottom, 1 }};

    // no scaling guaranteed
    mBlitter.blit(VK_FILTER_NEAREST,
            { .texture = dstTexture, .level = dstLevel, .layer = dstLayer }, dstOffsets,
            { .texture = srcTexture, .level = srcLevel, .layer = srcLayer }, srcOffsets);

    FVK_SYSTRACE_END();
}

void VulkanDriver::blitDEPRECATED(TargetBufferFlags buffers,
        Handle<HwRenderTarget> dst, Viewport dstRect,
        Handle<HwRenderTarget> src, Viewport srcRect,
        SamplerMagFilter filter) {
    FVK_SYSTRACE_CONTEXT();
    FVK_SYSTRACE_START("blitDEPRECATED");

    // Note: blitDEPRECATED is only used for Renderer::copyFrame()

    FILAMENT_CHECK_PRECONDITION(mCurrentRenderPass.renderPass == VK_NULL_HANDLE)
            << "blitDEPRECATED() cannot be invoked inside a render pass.";

    FILAMENT_CHECK_PRECONDITION(buffers == TargetBufferFlags::COLOR0)
            << "blitDEPRECATED only supports COLOR0";

    FILAMENT_CHECK_PRECONDITION(
            srcRect.left >= 0 && srcRect.bottom >= 0 && dstRect.left >= 0 && dstRect.bottom >= 0)
            << "Source and destination rects must be positive.";

    VulkanRenderTarget* dstTarget = mResourceAllocator.handle_cast<VulkanRenderTarget*>(dst);
    VulkanRenderTarget* srcTarget = mResourceAllocator.handle_cast<VulkanRenderTarget*>(src);

    VkFilter const vkfilter = (filter == SamplerMagFilter::NEAREST) ?
            VK_FILTER_NEAREST : VK_FILTER_LINEAR;

    // The Y inversion below makes it so that Vk matches GL and Metal.

    VkExtent2D const srcExtent = srcTarget->getExtent();
    VkExtent2D const dstExtent = dstTarget->getExtent();

    auto const dstLeft   = int32_t(dstRect.left);
    auto const srcLeft   = int32_t(srcRect.left);
    auto const dstTop    = int32_t(dstExtent.height - (dstRect.bottom + dstRect.height));
    auto const srcTop    = int32_t(srcExtent.height - (srcRect.bottom + srcRect.height));
    auto const dstRight  = int32_t(dstRect.left + dstRect.width);
    auto const srcRight  = int32_t(srcRect.left + srcRect.width);
    auto const dstBottom = int32_t(dstTop + dstRect.height);
    auto const srcBottom = int32_t(srcTop + srcRect.height);
    VkOffset3D const srcOffsets[2] = { { srcLeft, srcTop, 0 }, { srcRight, srcBottom, 1 }};
    VkOffset3D const dstOffsets[2] = { { dstLeft, dstTop, 0 }, { dstRight, dstBottom, 1 }};

    mBlitter.blit(vkfilter,
            dstTarget->getColor(0), dstOffsets,
            srcTarget->getColor(0), srcOffsets);

    FVK_SYSTRACE_END();
}

void VulkanDriver::bindPipeline(PipelineState const& pipelineState) {
    FVK_SYSTRACE_CONTEXT();
    FVK_SYSTRACE_START("draw");

    VulkanCommandBuffer* commands = &mCommands.get();
    const VulkanVertexBufferInfo& vbi =
            *mResourceAllocator.handle_cast<VulkanVertexBufferInfo*>(pipelineState.vertexBufferInfo);

    Handle<HwProgram> programHandle = pipelineState.program;
    RasterState const& rasterState = pipelineState.rasterState;
    PolygonOffset const& depthOffset = pipelineState.polygonOffset;

    auto* program = mResourceAllocator.handle_cast<VulkanProgram*>(programHandle);
    commands->acquire(program);

    // Update the VK raster state.
    const VulkanRenderTarget* rt = mCurrentRenderPass.renderTarget;

    VulkanPipelineCache::RasterState const vulkanRasterState{
        .cullMode = getCullMode(rasterState.culling),
        .frontFace = getFrontFace(rasterState.inverseFrontFaces),
        .depthBiasEnable = (depthOffset.constant || depthOffset.slope) ? true : false,
        .blendEnable = rasterState.hasBlending(),
        .depthWriteEnable = rasterState.depthWrite,
        .alphaToCoverageEnable = rasterState.alphaToCoverage,
        .srcColorBlendFactor = getBlendFactor(rasterState.blendFunctionSrcRGB),
        .dstColorBlendFactor = getBlendFactor(rasterState.blendFunctionDstRGB),
        .srcAlphaBlendFactor = getBlendFactor(rasterState.blendFunctionSrcAlpha),
        .dstAlphaBlendFactor = getBlendFactor(rasterState.blendFunctionDstAlpha),
        .colorWriteMask = (VkColorComponentFlags) (rasterState.colorWrite ? 0xf : 0x0),
        .rasterizationSamples = rt->getSamples(),
        .depthClamp = rasterState.depthClamp,
        .colorTargetCount = rt->getColorTargetCount(mCurrentRenderPass),
        .colorBlendOp = rasterState.blendEquationRGB,
        .alphaBlendOp =  rasterState.blendEquationAlpha,
        .depthCompareOp = rasterState.depthFunc,
        .depthBiasConstantFactor = depthOffset.constant,
        .depthBiasSlopeFactor = depthOffset.slope
    };

    // unfortunately in Vulkan the topology is per pipeline
    VkPrimitiveTopology const topology =
            VulkanPipelineCache::getPrimitiveTopology(pipelineState.primitiveType);

    // Declare fixed-size arrays that get passed to the pipeCache and to vkCmdBindVertexBuffers.
    VkVertexInputAttributeDescription const* attribDesc = vbi.getAttribDescriptions();
    VkVertexInputBindingDescription const* bufferDesc =  vbi.getBufferDescriptions();

    // Push state changes to the VulkanPipelineCache instance. This is fast and does not make VK calls.
    mPipelineCache.bindProgram(program);
    mPipelineCache.bindRasterState(vulkanRasterState);
    mPipelineCache.bindPrimitiveTopology(topology);
    mPipelineCache.bindVertexArray(attribDesc, bufferDesc, vbi.getAttributeCount());

    auto& setLayouts = pipelineState.pipelineLayout.setLayout;
    VulkanDescriptorSetLayout::DescriptorSetLayoutArray layoutList;
    uint8_t layoutCount = 0;
    std::transform(setLayouts.begin(), setLayouts.end(), layoutList.begin(),
            [&](Handle<HwDescriptorSetLayout> handle) -> VkDescriptorSetLayout {
                if (!handle) {
                    return VK_NULL_HANDLE;
                }
                auto layout = mResourceAllocator.handle_cast<VulkanDescriptorSetLayout*>(handle);
                layoutCount++;
                return layout->getVkLayout();
            });
    auto pipelineLayout = mPipelineLayoutCache.getLayout(layoutList, program);

    constexpr uint8_t descriptorSetMaskTable[4] = {0x1, 0x3, 0x7, 0xF};

    mBoundPipeline = {
        .program = program,
        .pipelineLayout = pipelineLayout,
        .descriptorSetMask = DescriptorSetMask(descriptorSetMaskTable[layoutCount]),
    };

    mPipelineCache.bindLayout(pipelineLayout);
    mPipelineCache.bindPipeline(commands);

    FVK_SYSTRACE_END();
}

void VulkanDriver::bindRenderPrimitive(Handle<HwRenderPrimitive> rph) {
    FVK_SYSTRACE_CONTEXT();
    FVK_SYSTRACE_START("bindRenderPrimitive");

    VulkanCommandBuffer* commands = &mCommands.get();
    VkCommandBuffer cmdbuffer = commands->buffer();
    const VulkanRenderPrimitive& prim = *mResourceAllocator.handle_cast<VulkanRenderPrimitive*>(rph);
    commands->acquire(prim.indexBuffer);
    commands->acquire(prim.vertexBuffer);

    // This *must* match the VulkanVertexBufferInfo that was bound in bindPipeline(). But we want
    // to allow to call this before bindPipeline(), so the validation can only happen in draw()
    VulkanVertexBufferInfo const* const vbi =
            mResourceAllocator.handle_cast<VulkanVertexBufferInfo*>(prim.vertexBuffer->vbih);

    uint32_t const bufferCount = vbi->getAttributeCount();
    VkDeviceSize const* offsets = vbi->getOffsets();
    VkBuffer const* buffers = prim.vertexBuffer->getVkBuffers();

    // Next bind the vertex buffers and index buffer. One potential performance improvement is to
    // avoid rebinding these if they are already bound, but since we do not (yet) support subranges
    // it would be rare for a client to make consecutive draw calls with the same render primitive.
    vkCmdBindVertexBuffers(cmdbuffer, 0, bufferCount, buffers, offsets);
    vkCmdBindIndexBuffer(cmdbuffer, prim.indexBuffer->buffer.getGpuBuffer(), 0,
            prim.indexBuffer->indexType);

    FVK_SYSTRACE_END();
}

void VulkanDriver::bindDescriptorSet(
        backend::DescriptorSetHandle dsh,
        backend::descriptor_set_t setIndex,
        backend::DescriptorSetOffsetArray&& offsets) {
    VulkanDescriptorSet* set = mResourceAllocator.handle_cast<VulkanDescriptorSet*>(dsh);
    mDescriptorSetManager.bind(setIndex, set, std::move(offsets));
}

void VulkanDriver::draw2(uint32_t indexOffset, uint32_t indexCount, uint32_t instanceCount) {
    FVK_SYSTRACE_CONTEXT();
    FVK_SYSTRACE_START("draw2");

    VulkanCommandBuffer& commands = mCommands.get();
    VkCommandBuffer cmdbuffer = commands.buffer();

    mDescriptorSetManager.commit(&commands, mBoundPipeline.pipelineLayout,
            mBoundPipeline.descriptorSetMask);

    // Finally, make the actual draw call. TODO: support subranges
    const uint32_t firstIndex = indexOffset;
    const int32_t vertexOffset = 0;
    const uint32_t firstInstId = 0;

    vkCmdDrawIndexed(cmdbuffer, indexCount, instanceCount, firstIndex, vertexOffset, firstInstId);

    FVK_SYSTRACE_END();
}

void VulkanDriver::draw(PipelineState state, Handle<HwRenderPrimitive> rph,
        uint32_t const indexOffset, uint32_t const indexCount, uint32_t const instanceCount) {
    VulkanRenderPrimitive* const rp = mResourceAllocator.handle_cast<VulkanRenderPrimitive*>(rph);
    state.primitiveType = rp->type;
    state.vertexBufferInfo = rp->vertexBuffer->vbih;
    bindPipeline(state);
    bindRenderPrimitive(rph);
    draw2(indexOffset, indexCount, instanceCount);
}

void VulkanDriver::dispatchCompute(Handle<HwProgram> program, math::uint3 workGroupCount) {
    // FIXME: implement me
}

void VulkanDriver::scissor(Viewport scissorBox) {
    VulkanCommandBuffer& commands = mCommands.get();
    VkCommandBuffer cmdbuffer = commands.buffer();

    // TODO: it's a common case that scissor() is called with (0, 0, maxint, maxint)
    //       we should maybe have a fast path for this and avoid vkCmdSetScissor() if possible

    // Set scissoring.
    // clamp left-bottom to 0,0 and avoid overflows
    constexpr int32_t maxvali  = std::numeric_limits<int32_t>::max();
    constexpr uint32_t maxvalu  = std::numeric_limits<int32_t>::max();
    int32_t l = scissorBox.left;
    int32_t b = scissorBox.bottom;
    uint32_t w = std::min(maxvalu, scissorBox.width);
    uint32_t h = std::min(maxvalu, scissorBox.height);
    int32_t r = (l > int32_t(maxvalu - w)) ? maxvali : l + int32_t(w);
    int32_t t = (b > int32_t(maxvalu - h)) ? maxvali : b + int32_t(h);
    l = std::max(0, l);
    b = std::max(0, b);
    assert_invariant(r >= l && t >= b);
    VkRect2D scissor{
            .offset = { l, b },
            .extent = { uint32_t(r - l), uint32_t(t - b) }
    };

    VulkanRenderTarget const* rt = mCurrentRenderPass.renderTarget;
    rt->transformClientRectToPlatform(&scissor);
    vkCmdSetScissor(cmdbuffer, 0, 1, &scissor);
}

void VulkanDriver::beginTimerQuery(Handle<HwTimerQuery> tqh) {
    VulkanTimerQuery* vtq = mResourceAllocator.handle_cast<VulkanTimerQuery*>(tqh);
    mTimestamps->beginQuery(&(mCommands.get()), vtq);
}

void VulkanDriver::endTimerQuery(Handle<HwTimerQuery> tqh) {
    VulkanTimerQuery* vtq = mResourceAllocator.handle_cast<VulkanTimerQuery*>(tqh);
    mTimestamps->endQuery(&(mCommands.get()), vtq);
}

void VulkanDriver::debugCommandBegin(CommandStream* cmds, bool synchronous, const char* methodName) noexcept {
    DriverBase::debugCommandBegin(cmds, synchronous, methodName);
#ifndef NDEBUG
    static const std::set<std::string_view> OUTSIDE_COMMANDS = {
        "loadUniformBuffer",
        "updateBufferObject",
        "updateIndexBuffer",
        "update3DImage",
    };
    static const std::string_view BEGIN_COMMAND = "beginRenderPass";
    static const std::string_view END_COMMAND = "endRenderPass";
    static bool inRenderPass = false; // for debug only
    const std::string_view command{ methodName };
    if (command == BEGIN_COMMAND) {
        assert_invariant(!inRenderPass);
        inRenderPass = true;
    } else if (command == END_COMMAND) {
        assert_invariant(inRenderPass);
        inRenderPass = false;
    } else if (inRenderPass && OUTSIDE_COMMANDS.find(command) != OUTSIDE_COMMANDS.end()) {
        FVK_LOGE << command.data() << " issued inside a render pass." << utils::io::endl;
    }
#endif
}

void VulkanDriver::resetState(int) {
}

void VulkanDriver::setDebugTag(HandleBase::HandleId handleId, utils::CString tag) {
    mResourceAllocator.associateHandle(handleId, std::move(tag));
}

// explicit instantiation of the Dispatcher
template class ConcreteDispatcher<VulkanDriver>;

} // namespace filament::backend

#pragma clang diagnostic pop<|MERGE_RESOLUTION|>--- conflicted
+++ resolved
@@ -88,31 +88,6 @@
     return allocator;
 }
 
-<<<<<<< HEAD
-VulkanTexture* createEmptyTexture(VkDevice device, VkPhysicalDevice physicalDevice,
-        VulkanContext const& context, VmaAllocator allocator, VulkanCommands* commands,
-        VulkanResourceAllocator* handleAllocator, VulkanStagePool& stagePool) {
-    VulkanTexture* emptyTexture = new VulkanTexture(device, physicalDevice, context, allocator,
-            commands, handleAllocator, SamplerType::SAMPLER_2D, 1, TextureFormat::RGBA8, 1, 1, 1, 1,
-            TextureUsage::DEFAULT | TextureUsage::COLOR_ATTACHMENT | TextureUsage::SUBPASS_INPUT,
-            stagePool, true /* heap allocated */);
-    uint32_t black = 0;
-    PixelBufferDescriptor pbd(&black, 4, PixelDataFormat::RGBA, PixelDataType::UBYTE);
-    emptyTexture->updateImage(pbd, 1, 1, 1, 0, 0, 0, 0);
-    return emptyTexture;
-}
-
-VulkanBufferObject* createEmptyBufferObject(VmaAllocator allocator, VulkanStagePool& stagePool,
-        VulkanCommands* commands) {
-    VulkanBufferObject* obj =
-            new VulkanBufferObject(allocator, stagePool, 1, BufferObjectBinding::UNIFORM);
-    uint8_t byte = 0;
-    obj->buffer.loadFromCpu(commands->get().buffer(), &byte, 0, 1);
-    return obj;
-}
-
-=======
->>>>>>> 66abb75b
 #if FVK_ENABLED(FVK_DEBUG_VALIDATION)
 VKAPI_ATTR VkBool32 VKAPI_CALL debugReportCallback(VkDebugReportFlagsEXT flags,
         VkDebugReportObjectTypeEXT objectType, uint64_t object, size_t location,
@@ -258,16 +233,6 @@
 #endif
 
     mTimestamps = std::make_unique<VulkanTimestamps>(mPlatform->getDevice());
-<<<<<<< HEAD
-
-    mEmptyTexture = createEmptyTexture(mPlatform->getDevice(), mPlatform->getPhysicalDevice(),
-            mContext, mAllocator, &mCommands, &mResourceAllocator, mStagePool);
-    mEmptyBufferObject = createEmptyBufferObject(mAllocator, mStagePool, &mCommands);
-
-    mDescriptorSetManager.setPlaceHolders(mSamplerCache.getSampler({}), mEmptyTexture,
-            mEmptyBufferObject);
-=======
->>>>>>> 66abb75b
 }
 
 VulkanDriver::~VulkanDriver() noexcept = default;
@@ -439,17 +404,6 @@
         SamplerParams params) {
     VulkanDescriptorSet* set = mResourceAllocator.handle_cast<VulkanDescriptorSet*>(dsh);
     VulkanTexture* texture = mResourceAllocator.handle_cast<VulkanTexture*>(th);
-<<<<<<< HEAD
-
-    // We need to make sure the initial layout transition has been completed before we can write
-    // the sampler descriptor. We flush and wait until the transition has been completed.
-    if (!texture->transitionReady()) {
-        mCommands.flush();
-        mCommands.wait();
-    }
-
-=======
->>>>>>> 66abb75b
     VkSampler const vksampler = mSamplerCache.getSampler(params);
     mDescriptorSetManager.updateSampler(set, binding, texture, vksampler);
 }
@@ -576,7 +530,6 @@
 void VulkanDriver::createTextureViewR(Handle<HwTexture> th, Handle<HwTexture> srch,
         uint8_t baseLevel, uint8_t levelCount) {
     VulkanTexture const* src = mResourceAllocator.handle_cast<VulkanTexture const*>(srch);
-<<<<<<< HEAD
     auto vktexture = mResourceAllocator.construct<VulkanTexture>(th, mPlatform->getDevice(),
             mPlatform->getPhysicalDevice(), mContext, mAllocator, &mCommands, &mResourceAllocator,
             src, baseLevel, levelCount);
@@ -596,27 +549,6 @@
     mResourceManager.acquire(vktexture);
 }
 
-=======
-    auto vktexture = mResourceAllocator.construct<VulkanTexture>(th, mPlatform->getDevice(),
-            mPlatform->getPhysicalDevice(), mContext, mAllocator, &mCommands, &mResourceAllocator,
-            src, baseLevel, levelCount);
-    mResourceManager.acquire(vktexture);
-}
-
-void VulkanDriver::createTextureViewSwizzleR(Handle<HwTexture> th, Handle<HwTexture> srch,
-        backend::TextureSwizzle r, backend::TextureSwizzle g, backend::TextureSwizzle b,
-        backend::TextureSwizzle a) {
-    TextureSwizzle const swizzleArray[] = {r, g, b, a};
-    VkComponentMapping const swizzle = getSwizzleMap(swizzleArray);
-
-    VulkanTexture const* src = mResourceAllocator.handle_cast<VulkanTexture const*>(srch);
-    auto vktexture = mResourceAllocator.construct<VulkanTexture>(th, mPlatform->getDevice(),
-            mPlatform->getPhysicalDevice(), mContext, mAllocator, &mCommands, &mResourceAllocator,
-            src, swizzle);
-    mResourceManager.acquire(vktexture);
-}
-
->>>>>>> 66abb75b
 void VulkanDriver::createTextureExternalImageR(Handle<HwTexture> th, backend::TextureFormat format,
         uint32_t width, uint32_t height, backend::TextureUsage usage, void* image) {
 }
@@ -1343,10 +1275,6 @@
 
     // Create the VkRenderPass or fetch it from cache.
     VulkanFboCache::RenderPassKey rpkey = {
-<<<<<<< HEAD
-        .initialDepthLayout = currentDepthLayout,
-=======
->>>>>>> 66abb75b
         .depthFormat = depth.getFormat(),
         .clear = clearVal,
         .discardStart = discardStart,
@@ -1363,10 +1291,6 @@
         if (info.texture) {
             assert_invariant(info.layerCount == renderTargetLayerCount);
             rpkey.colorFormat[i] = info.getFormat();
-<<<<<<< HEAD
-            if (rpkey.samples > 1 && info.texture->samples == 1) {
-                rpkey.needsResolveMask |= (1 << i);
-=======
             if (rpkey.samples > 1) {
                 const VulkanTexture* sidecar = info.texture->getSidecar();
                 if (sidecar && sidecar->isTransientAttachment()) {
@@ -1375,7 +1299,6 @@
                 if (info.texture->samples == 1) {
                     rpkey.needsResolveMask |= (1 << i);
                 }
->>>>>>> 66abb75b
             }
         } else {
             rpkey.colorFormat[i] = VK_FORMAT_UNDEFINED;
@@ -1427,11 +1350,6 @@
 
             VulkanTexture* texture = attachment.texture;
             if (texture->samples == 1) {
-<<<<<<< HEAD
-                mRenderPassFboInfo.hasColorResolve = true;
-
-=======
->>>>>>> 66abb75b
                 auto const& range = attachment.getSubresourceRange();
                 attachment.texture->transitionLayout(&commands,
                         range, VulkanLayout::COLOR_ATTACHMENT);
