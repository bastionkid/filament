/*
 * Copyright (C) 2024 The Android Open Source Project
 *
 * Licensed under the Apache License, Version 2.0 (the "License");
 * you may not use this file except in compliance with the License.
 * You may obtain a copy of the License at
 *
 *      http://www.apache.org/licenses/LICENSE-2.0
 *
 * Unless required by applicable law or agreed to in writing, software
 * distributed under the License is distributed on an "AS IS" BASIS,
 * WITHOUT WARRANTIES OR CONDITIONS OF ANY KIND, either express or implied.
 * See the License for the specific language governing permissions and
 * limitations under the License.
 */

#include "AssetLoaderExtended.h"

#include "../DracoCache.h"
#include "../FFilamentAsset.h"
#include "../GltfEnums.h"
#include "../Utility.h"
#include "TangentsJobExtended.h"

#include <filament/BufferObject.h>

#include <utils/JobSystem.h>
#include <utils/Log.h>
#include <utils/Panic.h>

#include <cgltf.h>

#include <unordered_map>
#include <variant>

namespace filament::gltfio {

namespace {

constexpr uint8_t const VERTEX_JOB = 0x1;
constexpr uint8_t const INDEX_JOB = 0x2;
constexpr uint8_t const MORPH_TARGET_JOB = 0x4;

constexpr int const GENERATED_0 = FFilamentAsset::ResourceInfoExtended::GENERATED_0_INDEX;
constexpr int const GENERATED_1 = FFilamentAsset::ResourceInfoExtended::GENERATED_1_INDEX;

using BufferSlot = AssetLoaderExtended::BufferSlot;
using BufferType = std::variant<short4*, ushort4*, float2*, float3*, float4*>;

struct AttributeHash {
    size_t operator()(Attribute const& key) const {
        size_t h1 = std::hash<uint64_t>{}((uint64_t) key.type);
        size_t h2 = std::hash<uint64_t>{}((uint64_t) key.index);
        return h1 ^ (h2 << 1);
    }
};

struct AttributeEqual {
    bool operator()(Attribute const& lhs, Attribute const& rhs) const {
        return lhs.type == rhs.type && lhs.index == rhs.index;
    }
};

using AttributesMap =
        std::unordered_map<Attribute, FilamentAttribute, AttributeHash, AttributeEqual>;

inline std::tuple<VertexBuffer::AttributeType, size_t, void*> getVertexBundle(
        VertexAttribute attrib, TangentsJobExtended::OutputParams& out) {
    VertexBuffer::AttributeType type;
    size_t byteCount = 0;
    void* data = nullptr;
    switch (attrib) {
        case VertexAttribute::POSITION:
            type = VertexBuffer::AttributeType::FLOAT3;
            byteCount = sizeof(float3);
            data = out.positions;
            out.positions = nullptr;
            break;
        case VertexAttribute::TANGENTS:
            type = VertexBuffer::AttributeType::SHORT4;
            byteCount = sizeof(short4);
            data = out.tbn;
            out.tbn = nullptr;
            break;
        case VertexAttribute::COLOR:
            type = VertexBuffer::AttributeType::FLOAT4;
            byteCount = sizeof(float4);
            data = out.colors;
            out.colors = nullptr;
            break;
        case VertexAttribute::UV0:
            type = VertexBuffer::AttributeType::FLOAT2;
            byteCount = sizeof(float2);
            data = out.uv0;
            out.uv0 = nullptr;
            break;
        case VertexAttribute::UV1:
            type = VertexBuffer::AttributeType::FLOAT2;
            byteCount = sizeof(float2);
            data = out.uv1;
            out.uv1 = nullptr;
            break;
        case VertexAttribute::BONE_INDICES:
            type = VertexBuffer::AttributeType::USHORT4;
            byteCount = sizeof(ushort4);
            data = out.joints;
            out.joints = nullptr;
            break;
        case VertexAttribute::BONE_WEIGHTS:
            type = VertexBuffer::AttributeType::FLOAT4;
            byteCount = sizeof(float4);
            data = out.weights;
            out.weights = nullptr;
            break;
        default:
            PANIC_POSTCONDITION("Unexpected vertex attribute %d", static_cast<int>(attrib));
    }
    return {type, byteCount, data};
}

// This will run the jobs to create tangent spaces if necessary, or simply forward the data if the
// input does not require processing. The output is a list of buffers that will be uploaded in the
// ResourceLoader.
std::vector<BufferSlot> computeGeometries(cgltf_primitive const* prim, uint8_t const jobType,
        AttributesMap const& attributesMap, std::vector<int> const& morphTargets, UvMap const& uvmap,
        filament::Engine* engine) {

    bool const isUnlit = prim->material ? prim->material->unlit : false;

    using Params = TangentsJobExtended::Params;

    std::unordered_map<int, Params> jobs;
    auto getJob = [&jobs](int key) -> Params& {
        return jobs.try_emplace(key).first->second;
    };

    // Create a job description for each triangle-based primitive.
    // Collect all TANGENT vertex attribute slots that need to be populated.
    if ((jobType & VERTEX_JOB) != 0) {
        auto& job = getJob(TangentsJobExtended::kMorphTargetUnused);
        job.in = {
                .prim = prim,
                .uvmap = uvmap,
        };
        job.jobType |= VERTEX_JOB;
    }
    if ((jobType & INDEX_JOB) != 0) {
        auto& job = getJob(TangentsJobExtended::kMorphTargetUnused);
        job.in = {
                .prim = prim,
                .uvmap = uvmap,
        };
        job.jobType |= INDEX_JOB;
    }
    for (auto const target: morphTargets) {
        auto& job = getJob(target);
        job.jobType = MORPH_TARGET_JOB;
        job.in = {
                .prim = prim,
                .morphTargetIndex = target,
        };
    }

    utils::JobSystem& js = engine->getJobSystem();
    utils::JobSystem::Job* parent = js.createJob();
    for (auto& [key, params]: jobs) {
        js.run(utils::jobs::createJob(js, parent,
                [pptr = &params] { TangentsJobExtended::run(pptr); }));
    }
    js.runAndWait(parent);

    std::vector<BufferSlot> slots;

    struct MorphTargetOut {
        int morphTarget;
        float3* positions;
        short4* tbn;
        size_t vertexCount;
    };
    std::vector<MorphTargetOut> morphTargetOuts;

    for (auto& [key, params]: jobs) {
        uint8_t const jobType = params.jobType;
        TangentsJobExtended::OutputParams& out = params.out;
        size_t const vertexCount = out.vertexCount;

        if ((jobType & VERTEX_JOB) != 0) {
            auto vertexBufferBuilder =
                    VertexBuffer::Builder().enableBufferObjects().vertexCount(vertexCount);

            std::vector<BufferSlot> vslots;
            bool slottedTangent = false;
            int maxSlot = 0;
            for (auto [cgltfAttr, filamentAttr]: attributesMap) {
                auto const [cattr, expectedIndex] = cgltfAttr;
                auto const [vattr, slot] = filamentAttr;
                auto const [type, byteCount, data] = getVertexBundle(vattr, out);

                vertexBufferBuilder.attribute(vattr, slot, type);

                // Here we generate data if needed.
                if (expectedIndex == GENERATED_0 || expectedIndex == GENERATED_1) {
                    // We should free `data` here because it's not being passed on to ResourceLoader.
                    if (data) {
                        free(data);
                    }

                    size_t const requiredSize = byteCount * vertexCount;
                    auto gendata = (uint8_t*) malloc(requiredSize);

                    if (vattr == filament::VertexAttribute::COLOR) {
                        // Assume white as the default if colors need to be generated.
                        float4* dataf = (float4*) gendata;
                        for (size_t i = 0; i < vertexCount; ++i) {
                            dataf[i] = float4(1.0, 1.0, 1.0, 1.0f);
                        }
                    } else {
                        memset(gendata, 0xff, requiredSize);
                    }

                    vslots.push_back({
                        .slot = slot,
                        .sizeInBytes = requiredSize,
                        .data = gendata,
                    });
                } else {
                    // Note that normalization is not necessary because we always convert the input.
                    if (vattr == filament::VertexAttribute::TANGENTS) {
                        vertexBufferBuilder.normalized(vattr);
                        slottedTangent = true;
                    }
                    vslots.push_back({
                        .slot = slot,
                        .sizeInBytes = byteCount * vertexCount,
                        .data = data,
                    });
                }
                maxSlot = std::max(maxSlot, slot);
            }

            // Tangent is always computed for lit.
            if (!slottedTangent && !isUnlit) {
                auto const slot = maxSlot + 1;
                auto const vattr = filament::VertexAttribute::TANGENTS;
                auto const [type, byteCount, data] = getVertexBundle(vattr, out);
                vertexBufferBuilder.attribute(vattr, slot, type);
                vertexBufferBuilder.normalized(vattr);
                vslots.push_back({
                        .slot = slot,
                        .sizeInBytes = byteCount * vertexCount,
                        .data = data,
                });
            }

            assert_invariant(!vslots.empty());
            vertexBufferBuilder.bufferCount(vslots.size());
            auto vertexBuffer = vertexBufferBuilder.build(*engine);
            std::for_each(vslots.begin(), vslots.end(),
                    [vertexBuffer](BufferSlot& slot) { slot.vertices = vertexBuffer; });
            slots.insert(slots.end(), vslots.begin(), vslots.end());
        }
        if ((jobType & INDEX_JOB) != 0) {
            auto indexBuffer = IndexBuffer::Builder()
                                       .indexCount(out.triangleCount * 3)
                                       .bufferType(IndexBuffer::IndexType::UINT)
                                       .build(*engine);

            slots.push_back({
                    .indices = indexBuffer,
                    .sizeInBytes = out.triangleCount * 3 * 4,
                    .data = out.triangles,
            });
            out.triangles = nullptr;
        }
        if ((jobType & MORPH_TARGET_JOB) != 0) {
            morphTargetOuts.push_back({
                    .morphTarget = params.in.morphTargetIndex,
                    .positions = out.positions,
                    .tbn = out.tbn,
                    .vertexCount = vertexCount,
            });
            out.positions = nullptr;
            out.tbn = nullptr;
        }

        // We should have passed ownership of all allocation to other parties.
        assert_invariant(out.isEmpty());
    }

    if (!morphTargets.empty()) {
        UTILS_UNUSED_IN_RELEASE
        auto const vertexCount = morphTargetOuts[0].vertexCount;
        for (auto target: morphTargetOuts) {
            assert_invariant(target.vertexCount == vertexCount);
            slots.push_back({
                    .offset = 0xdeadbeef,
                    .slot = target.morphTarget,
                    .targetData = {
                            .tbn = target.tbn,
                            .positions = target.positions,
                    }});
        }
    }
    return slots;
}

} // anonymous namespace

// The first portion of this function prepares the computation of geometries associated with one
// cgltf primitive by transforming types into Filament associated (or gltfio internal) types. If the
// input mesh is meshopt compressed or is in the Draco format, then it will be first transformed
// into the uncompressed version and then the geometries (tangents etc) will be computed.
bool AssetLoaderExtended::createPrimitive(Input* input, Output* out,
        std::vector<BufferSlot>& outSlots) {
    auto gltf = input->gltf;
    auto prim = input->prim;
    auto name = input->name;

    bool const isUnlit = prim->material ? prim->material->unlit : false;
    uint8_t jobType = 0;

    // In glTF, each primitive may or may not have an index buffer.
    const cgltf_accessor* indexAccessor = prim->indices;
    if (indexAccessor || prim->attributes_count > 0) {
        IndexBuffer::IndexType indexType;
        if (indexAccessor && !getIndexType(indexAccessor->component_type, &indexType)) {
            utils::slog.e << "Unrecognized index type in " << name << utils::io::endl;
            return false;
        }
        jobType |= INDEX_JOB;
    }

    jobType |= VERTEX_JOB;

    AttributesMap attributesMap;
    bool hasUv0 = false, hasUv1 = false, hasVertexColor = false, hasNormals = false;
    int slotCount = 0;

    for (cgltf_size aindex = 0; aindex < prim->attributes_count; aindex++) {
        cgltf_attribute const attribute = prim->attributes[aindex];
        int const index = attribute.index;
        cgltf_attribute_type const atype = attribute.type;
        cgltf_accessor const* accessor = attribute.data;

        Attribute const cattr{atype, index};

        // At a minimum, surface orientation requires normals to be present in the source data.
        // Here we re-purpose the normals slot to point to the quats that get computed later.
        if (atype == cgltf_attribute_type_normal) {
            if (isUnlit) continue;
            if (!hasNormals) {
                FilamentAttribute const fattr { VertexAttribute::TANGENTS, slotCount++ };
                hasNormals = true;
                attributesMap[cattr] = fattr;
            }
            continue;
        }

        if (atype == cgltf_attribute_type_tangent) {
            if (isUnlit) continue;
            if (!hasNormals) {
                FilamentAttribute const fattr { VertexAttribute::TANGENTS, slotCount++ };
                hasNormals = true;
                attributesMap[cattr] = fattr;
            }
            continue;
        }

        // Translate the cgltf attribute enum into a Filament enum.
        VertexAttribute semantic;
        if (!getVertexAttrType(atype, &semantic)) {
            utils::slog.e << "Unrecognized vertex semantic in " << name << utils::io::endl;
            return false;
        }
        if (atype == cgltf_attribute_type_weights && index > 0) {
            utils::slog.e << "Too many bone weights in " << name << utils::io::endl;
            continue;
        }
        if (atype == cgltf_attribute_type_joints && index > 0) {
            utils::slog.e << "Too many joints in " << name << utils::io::endl;
            continue;
        }
        if (atype == cgltf_attribute_type_texcoord) {
            if (index >= UvMapSize) {
                utils::slog.e << "Too many texture coordinate sets in " << name << utils::io::endl;
                continue;
            }
            UvSet uvset = out->uvmap[index];
            switch (uvset) {
                case UV0:
                    semantic = VertexAttribute::UV0;
                    hasUv0 = true;
                    break;
                case UV1:
                    semantic = VertexAttribute::UV1;
                    hasUv1 = true;
                    break;
                case UNUSED:
                    // If we have a free slot, then include this unused UV set in the VertexBuffer.
                    // This allows clients to swap the glTF material with a custom material.
                    if (!hasUv0 && getNumUvSets(out->uvmap) == 0) {
                        semantic = VertexAttribute::UV0;
                        hasUv0 = true;
                        break;
                    }

                    // If there are no free slots then drop this unused texture coordinate set.
                    // This should not print an error or warning because the glTF spec stipulates an
                    // order of degradation for gracefully dropping UV sets. We implement this in
                    // constrainMaterial in MaterialProvider.
                    continue;
            }
        }

        if (atype == cgltf_attribute_type_color) {
            hasVertexColor = true;
        }

        // The positions accessor is required to have min/max properties, use them to expand
        // the bounding box for this primitive.
        if (atype == cgltf_attribute_type_position) {
            const float* minp = &accessor->min[0];
            const float* maxp = &accessor->max[0];
            out->aabb.min = min(out->aabb.min, float3(minp[0], minp[1], minp[2]));
            out->aabb.max = max(out->aabb.max, float3(maxp[0], maxp[1], maxp[2]));
        }

        if (VertexBuffer::AttributeType fatype, actualType;
                !getElementType(accessor->type, accessor->component_type, &fatype, &actualType)) {
            utils::slog.e << "Unsupported accessor type in " << name << utils::io::endl;
            return false;
        }

        attributesMap[cattr] = { semantic, slotCount++ };

        if (accessor->count == 0) {
            utils::slog.e << "Empty vertex buffer in " << name << utils::io::endl;
            return false;
        }
    }

    cgltf_size targetsCount = prim->targets_count;
    if (targetsCount > MAX_MORPH_TARGETS) {
        utils::slog.w << "WARNING: Exceeded max morph target count of " << MAX_MORPH_TARGETS
                      << utils::io::endl;
        targetsCount = MAX_MORPH_TARGETS;
    }

    // A set of morph targets to generate tangents for.
    std::vector<int> morphTargets;

    Aabb const baseAabb(out->aabb);
    for (cgltf_size targetIndex = 0; targetIndex < targetsCount; targetIndex++) {
        bool morphTargetHasNormals = false;
        cgltf_morph_target const& target = prim->targets[targetIndex];
        for (cgltf_size aindex = 0; aindex < target.attributes_count; aindex++) {
            cgltf_attribute const& attribute = target.attributes[aindex];
            cgltf_accessor const* accessor = attribute.data;
            cgltf_attribute_type const atype = attribute.type;

            if (atype != cgltf_attribute_type_position && atype != cgltf_attribute_type_normal &&
                    atype != cgltf_attribute_type_tangent) {
                utils::slog.e << "Only positions, normals, and tangents can be morphed."
                              << " type=" << static_cast<int>(atype) << utils::io::endl;
                return false;
            }

            if (VertexBuffer::AttributeType fatype, actualType; !getElementType(accessor->type,
                        accessor->component_type, &fatype, &actualType)) {
                utils::slog.e << "Unsupported accessor type in " << name << utils::io::endl;
                return false;
            }

            if (atype == cgltf_attribute_type_position && accessor->has_min && accessor->has_max) {
                Aabb targetAabb(baseAabb);
                float const* minp = &accessor->min[0];
                float const* maxp = &accessor->max[0];

                // We assume that the range of morph target weight is [0, 1].
                targetAabb.min += float3(minp[0], minp[1], minp[2]);
                targetAabb.max += float3(maxp[0], maxp[1], maxp[2]);

                out->aabb.min = min(out->aabb.min, targetAabb.min);
                out->aabb.max = max(out->aabb.max, targetAabb.max);
            }

            if (atype == cgltf_attribute_type_tangent) {
                morphTargetHasNormals = true;
                morphTargets.push_back(targetIndex);
            }
        }
        // Generate flat normals if necessary.
        if (!morphTargetHasNormals && prim->material && !prim->material->unlit) {
            morphTargets.push_back(targetIndex);
        }
    }

    // We provide a single dummy buffer (filled with 0xff) for all unfulfilled vertex requirements.
    // The color data should be a sequence of normalized UBYTE4, so dummy UVs are USHORT2 to make
    // the sizes match.
    if (mMaterials.needsDummyData(VertexAttribute::UV0) && !hasUv0) {
        attributesMap[{cgltf_attribute_type_texcoord, GENERATED_0}] = {VertexAttribute::UV0,
                slotCount++};
    }

    if (mMaterials.needsDummyData(VertexAttribute::UV1) && !hasUv1) {
        attributesMap[{cgltf_attribute_type_texcoord, GENERATED_1}] = {VertexAttribute::UV1,
                slotCount++};
    }

    if (mMaterials.needsDummyData(VertexAttribute::COLOR) && !hasVertexColor) {
        attributesMap[{cgltf_attribute_type_color, GENERATED_0}] = {VertexAttribute::COLOR,
                slotCount++};
    }

    int numUvSets = getNumUvSets(out->uvmap);
    if (!hasUv0 && numUvSets > 0) {
        attributesMap[{cgltf_attribute_type_texcoord, GENERATED_0}] = {VertexAttribute::UV0,
                slotCount++};
    }

    if (!hasUv1 && numUvSets > 1) {
        utils::slog.w << "Missing UV1 data in " << name << utils::io::endl;
        attributesMap[{cgltf_attribute_type_texcoord, GENERATED_1}] = {VertexAttribute::UV1,
                slotCount++};
    }

    if (!utility::loadCgltfBuffers(gltf, mGltfPath.c_str(), mUriDataCache)) {
        return false;
    }

    utility::decodeDracoMeshes(gltf, prim, input->dracoCache);
    utility::decodeMeshoptCompression(gltf);

    auto slots = computeGeometries(prim, jobType, attributesMap, morphTargets, out->uvmap, mEngine);

    out->slotIndices.resize(morphTargets.size());

    for (size_t i = 0; i < slots.size(); i++) {
        auto& slot = slots[i];
        if (slot.vertices) {
            assert_invariant(!out->vertices || out->vertices == slot.vertices);
            out->vertices = slot.vertices;
        }
        if (slot.indices) {
            assert_invariant(!out->indices || out->indices == slot.indices);
            out->indices = slot.indices;
        }
<<<<<<< HEAD
        // FIXME: repair morphing
        assert_invariant(!slot.target);
//        if (slot.target) {
//            assert_invariant(!out->targets || out->targets == slot.target);
//            out->targets = slot.target;
//        }
=======
        if (slot.offset == 0xdeadbeef) {
            // we can't fill this here, unfortunately, so this is done in
            // FAssetLoader::createRenderable
            out->slotIndices[slot.slot] = outSlots.size() + i;
        }
>>>>>>> f7a51111
    }

    outSlots.insert(outSlots.end(), slots.begin(), slots.end());
    return true;
}

}// namespace filament::gltfio<|MERGE_RESOLUTION|>--- conflicted
+++ resolved
@@ -546,20 +546,11 @@
             assert_invariant(!out->indices || out->indices == slot.indices);
             out->indices = slot.indices;
         }
-<<<<<<< HEAD
-        // FIXME: repair morphing
-        assert_invariant(!slot.target);
-//        if (slot.target) {
-//            assert_invariant(!out->targets || out->targets == slot.target);
-//            out->targets = slot.target;
-//        }
-=======
         if (slot.offset == 0xdeadbeef) {
             // we can't fill this here, unfortunately, so this is done in
             // FAssetLoader::createRenderable
             out->slotIndices[slot.slot] = outSlots.size() + i;
         }
->>>>>>> f7a51111
     }
 
     outSlots.insert(outSlots.end(), slots.begin(), slots.end());
