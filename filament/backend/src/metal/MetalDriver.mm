--- conflicted
+++ resolved
@@ -704,7 +704,6 @@
 }
 
 Handle<HwTexture> MetalDriver::createTextureViewSwizzleS() noexcept {
-<<<<<<< HEAD
     return alloc_handle<MetalTexture>();
 }
 
@@ -712,15 +711,6 @@
     return alloc_handle<MetalTexture>();
 }
 
-=======
-    return alloc_handle<MetalTexture>();
-}
-
-Handle<HwTexture> MetalDriver::createTextureExternalImageS() noexcept {
-    return alloc_handle<MetalTexture>();
-}
-
->>>>>>> 66abb75b
 Handle<HwTexture> MetalDriver::createTextureExternalImagePlaneS() noexcept {
     return alloc_handle<MetalTexture>();
 }
@@ -857,25 +847,6 @@
     DEBUG_LOG("destroyDescriptorSetLayout(dslh = %d)\n", dslh.getId());
     if (dslh) {
         destruct_handle<MetalDescriptorSetLayout>(dslh);
-<<<<<<< HEAD
-    }
-}
-
-void MetalDriver::destroyDescriptorSet(Handle<HwDescriptorSet> dsh) {
-    DEBUG_LOG("destroyDescriptorSet(dsh = %d)\n", dsh.getId());
-    if (dsh) {
-        executeAfterCurrentCommandBufferCompletes(
-                [this, dsh]() mutable { destruct_handle<MetalDescriptorSet>(dsh); });
-    }
-}
-
-void MetalDriver::terminate() {
-    // Terminate any outstanding MetalTextures.
-    while (!mContext->texturesToDestroy.empty()) {
-        Handle<HwTexture> toDestroy = mContext->texturesToDestroy.pop();
-        destruct_handle<MetalTexture>(toDestroy);
-=======
->>>>>>> 66abb75b
     }
 }
 
